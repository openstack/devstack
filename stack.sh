--- conflicted
+++ resolved
@@ -919,153 +919,6 @@
     init_ironic
 fi
 
-<<<<<<< HEAD
-# Contrail
-# --------
-if [ $ENABLE_CONTRAIL ]; then
-    sudo mkdir -p /var/log/contrail
-    sudo chmod 777 /var/log/contrail
-
-    # basic dependencies
-    if ! which repo > /dev/null 2>&1 ; then
-	wget http://commondatastorage.googleapis.com/git-repo-downloads/repo
-        chmod 0755 repo
-	sudo mv repo /usr/bin
-    fi
-
-    # dependencies
-    if is_ubuntu; then
-	apt_get install patch scons flex bison make vim
-	apt_get install libexpat-dev libgettextpo0 libcurl4-openssl-dev
-	apt_get install python-dev autoconf automake build-essential libtool
-	apt_get install libevent-dev libxml2-dev libxslt-dev
-	apt_get install uml-utilities
-	apt_get install redis-server
-    else
-	sudo yum -y install patch scons flex bison make vim
-	sudo yum -y install expat-devel gettext-devel curl-devel
-	sudo yum -y install gcc-c++ python-devel autoconf automake libtool
-	sudo yum -y install libevent libevent-devel libxml2-devel libxslt-devel
-	sudo yum -y install tunctl
-	sudo yum -y install redis
-    fi
-
-    # api server requirements
-    # sudo pip install gevent==0.13.8 geventhttpclient==1.0a thrift==0.8.0
-    # sudo easy_install -U distribute
-    sudo pip install gevent geventhttpclient==1.0a thrift
-    sudo pip install netifaces fabric argparse
-    sudo pip install stevedore xmltodict python-keystoneclient
-    sudo pip install kazoo pyinotify
-
-    CONTRAIL_SRC=${CONTRAIL_SRC:-/opt/stack/contrail}
-    if [ "$CONTRAIL_REBUILD" ] || ! [ -e "$CONTRAIL_SRC" ] ; then
-    mkdir -p $CONTRAIL_SRC
-    contrail_cwd=$(pwd)
-    cd $CONTRAIL_SRC
-    if [ ! -d $CONTRAIL_SRC/.repo ]; then
-        git config --global --get user.name || git config --global user.name "Anonymous"
-        git config --global --get user.email || git config --global user.email "anonymous@nowhere.com"
-        repo init -u git@github.com:Juniper/contrail-vnc
-    fi
-    repo sync
-    python third_party/fetch_packages.py
-    cd third_party/thrift-*
-    touch configure.ac
-    autoreconf --force --install
-    cd ../..
-    scons
-    fi # CONTRAIL_REBUILD
-    cd ${contrail_cwd}
-
-    # get cassandra
-    if ! which cassandra > /dev/null 2>&1 ; then
-	if is_ubuntu; then
-	    apt_get install python-software-properties
-	    sudo add-apt-repository ppa:nilarimogard/webupd8
-	    apt_get update
-	    apt_get install launchpad-getkeys
-
-	    # use oracle Java 7 instead of OpenJDK
-	    sudo add-apt-repository -y ppa:webupd8team/java
-	    apt_get update
-	    echo debconf shared/accepted-oracle-license-v1-1 select true | \
-		sudo debconf-set-selections
-	    echo debconf shared/accepted-oracle-license-v1-1 seen true | \
-		sudo debconf-set-selections
-	    yes | apt_get install oracle-java7-installer
-
-	    echo "deb http://www.apache.org/dist/cassandra/debian 08x main" | \
-		sudo tee /etc/apt/sources.list.d/cassandra.list
-	    apt_get update
-	    apt_get install --force-yes cassandra
-	    
-	    # fix cassandra's stack size issues
-	    sudo patch -N -r - -d /etc/cassandra < $TOP_DIR/contrail/cassandra-env.sh.patch
-
-	    # don't start cassandra at boot.  I'll screen_it later
-	    sudo service cassandra stop
-	    sudo update-rc.d -f cassandra remove
-	else
-            cat << EOF > datastax.repo
-[datastax]
-name = DataStax Repo for Apache Cassandra
-baseurl = http://rpm.datastax.com/community
-enabled = 1
-gpgcheck = 0
-EOF
-            sudo mv datastax.repo /etc/yum.repos.d/
-            sudo yum -y install cassandra20
-	fi
-    fi
-	    
-    # get ifmap 
-    if [ ! -d $CONTRAIL_SRC/third_party/irond-0.3.0-bin ]; then
-        contrail_cwd=$(pwd)
-        cd $CONTRAIL_SRC/third_party
-        wget http://trust.f4.hs-hannover.de/download/iron/archive/irond-0.3.0-bin.zip
-        unzip irond-0.3.0-bin.zip
-        cd ${contrail_cwd}
-    fi
-
-    if [ ! -d $CONTRAIL_SRC/third_party/zookeeper-3.4.5 ]; then
-        contrail_cwd=$(pwd)
-        cd $CONTRAIL_SRC/third_party
-        wget http://apache.mirrors.hoobly.com/zookeeper/stable/zookeeper-3.4.5.tar.gz
-        tar xvzf zookeeper-3.4.5.tar.gz
-        cd zookeeper-3.4.5
-        cp conf/zoo_sample.cfg conf/zoo.cfg
-        cd ${contrail_cwd}
-    fi
-
-    # ncclient
-    if ! python -c 'import ncclient' >/dev/null 2>&1; then
-        contrail_cwd=$(pwd)
-        cd $CONTRAIL_SRC/third_party
-        wget https://code.grnet.gr/attachments/download/1172/ncclient-v0.3.2.tar.gz
-        sudo pip install ncclient-v0.3.2.tar.gz
-        cd ${contrail_cwd}
-    fi
-
-    # process gateway configuration if present
-    contrail_gw_interface=""
-    if [ $CONTRAIL_VGW_INTERFACE -a $CONTRAIL_VGW_PUBLIC_SUBNET -a $CONTRAIL_VGW_PUBLIC_NETWORK ]; then
-	    contrail_gw_interface="--vgw_interface $CONTRAIL_VGW_INTERFACE --vgw_public_subnet $CONTRAIL_VGW_PUBLIC_SUBNET --vgw_public_network $CONTRAIL_VGW_PUBLIC_NETWORK"
-    fi
-
-    # create config files
-    # export passwords in a subshell so setup_contrail can pick them up but they won't leak later
-    (export ADMIN_PASSWORD CONTRAIL_ADMIN_USERNAME SERVICE_TOKEN CONTRAIL_ADMIN_TENANT && 
-    python $TOP_DIR/setup_contrail.py --physical_interface=$PHYSICAL_INTERFACE --cfgm_ip $SERVICE_HOST $contrail_gw_interface
-    )
-
-    # install contrail modules
-    echo "Installing contrail modules"
-    sudo pip install --upgrade $(find $CONTRAIL_SRC/build/debug -name "*.tar.gz" -print)
-fi
-
-=======
->>>>>>> 7d91a471
 # Neutron
 # -------
 
@@ -1453,180 +1306,6 @@
 # Check the status of running services
 service_check
 
-<<<<<<< HEAD
-# Contrail
-function insert_vrouter() {
-    source /etc/contrail/agent_param
-    EXT_DEV=$dev
-    if [ -e $VHOST_CFG ]; then
-	source $VHOST_CFG
-    else
-	DEVICE=vhost0
-	IPADDR=$(ifconfig $EXT_DEV | sed -ne 's/.*inet *addr[: ]*\([0-9.]*\).*/\1/i p')
-	NETMASK=$(ifconfig $EXT_DEV | sed -ne 's/.*mask[: *]\([0-9.]*\).*/\1/i p')
-    fi
-    # don't die in small memory environments
-    sudo insmod $CONTRAIL_SRC/$kmod vr_flow_entries=4096 vr_oflow_entries=512
-
-    echo "Creating vhost interface: $DEVICE."
-    VIF=$CONTRAIL_SRC/build/debug/vrouter/utils/vif
-    DEV_MAC=$(cat /sys/class/net/$dev/address)
-    sudo $VIF --create $DEVICE --mac $DEV_MAC \
-        || echo "Error creating interface: $DEVICE"
-
-    echo "Adding $DEVICE to vrouter"
-    sudo $VIF --add $DEVICE --mac $DEV_MAC --vrf 0 --mode x --type vhost \
-	|| echo "Error adding $DEVICE to vrouter"
-
-    echo "Adding $dev to vrouter"
-    sudo $VIF --add $dev --mac $DEV_MAC --vrf 0 --mode x --type physical \
-	|| echo "Error adding $dev to vrouter"
-
-    if is_ubuntu; then
-
-	# copy eth0 interface params, routes, and dns to a new
-	# interfaces file for vhost0
-	(
-	cat <<EOF
-iface $dev inet manual
-
-iface $DEVICE inet static
-EOF
-	ifconfig $dev | perl -ne '
-/HWaddr\s*([a-f\d:]+)/i    && print(" hwaddr $1\n");
-/inet addr:\s*([\d.]+)/i && print(" address $1\n");
-/Bcast:\s*([\d.]+)/i     && print(" broadcast $1\n");
-/Mask:\s*([\d.]+)/i      && print(" netmask $1\n");
-'
-	route -n | perl -ane '$F[7]=="'$dev'" && ($F[3] =~ /G/) && print(" gateway $F[1]\n")'
-
-	perl -ne '/^nameserver ([\d.]+)/ && push(@dns, $1); 
-END { @dns && print(" dns-nameservers ", join(" ", @dns), "\n") }' /etc/resolv.conf
-) >/tmp/interfaces
-
-	# bring down the old interface
-	# and bring it back up with no IP address
-	sudo ifdown $dev
-	sudo ifconfig $dev 0 up
-
-	# bring up vhost0
-	sudo ifup -i /tmp/interfaces $DEVICE
-	echo "Sleeping 10 seconds to allow link state to settle"
-	sleep 10
-	sudo ifup -i /tmp/interfaces $dev
-    else
-	echo "Sleeping 10 seconds to allow link state to settle"
-	sudo ifup $DEVICE
-	sudo cp /etc/contrail/ifcfg-$dev /etc/sysconfig/network-scripts
-	sleep 10
-	echo "Restarting network service"
-	sudo service network restart
-    fi
-}
-
-function test_insert_vrouter ()
-{
-    if lsmod | grep -q vrouter; then 
-	echo "vrouter module already inserted."
-    else
-	insert_vrouter
-	echo "vrouter kernel module inserted."
-    fi
-}
-
-function pywhere() {
-    module=$1
-    python -c "import $module; import os; print os.path.dirname($module.__file__)"
-}
-
-if [ $ENABLE_CONTRAIL ]; then
-    # save screen settings
-    SAVED_SCREEN_NAME=$SCREEN_NAME
-    SCREEN_NAME="contrail"
-    screen -d -m -S $SCREEN_NAME -t shell -s /bin/bash
-    sleep 1
-    # Set a reasonable status bar
-    screen -r $SCREEN_NAME -X hardstatus alwayslastline "$SCREEN_HARDSTATUS"
-
-    # launch ...
-
-    # rebuild /etc/contrail/redis.conf to listen on port 6382
-    rm -f /etc/contrail/redis.conf
-    for f in /etc/redis.conf /etc/redis/redis.conf; do
-	if [ -e $f ]; then
-	    cp -f $f /etc/contrail/redis.conf 
-	fi
-    done 
-    patch -p0 -N -r - -d /etc/contrail < $TOP_DIR/contrail/redis.conf.patch
-    screen_it redis "sudo redis-server /etc/contrail/redis.conf"
-
-    screen_it cass "sudo /usr/sbin/cassandra -f"
-    screen_it zk  "cd $CONTRAIL_SRC/third_party/zookeeper-3.4.5; ./bin/zkServer.sh start"
-    screen_it ifmap "cd $CONTRAIL_SRC/third_party/irond-0.3.0-bin; java -jar ./irond.jar"
-    sleep 2
-    
-    
-    screen_it disco "python $(pywhere discovery)/disc_server_zk.py --conf_file /etc/contrail/discovery.conf"
-    sleep 2
-
-    # find the directory where vnc_cfg_api_server was installed and start vnc_cfg_api_server.py
-    screen_it apiSrv "python $(pywhere vnc_cfg_api_server)/vnc_cfg_api_server.py --conf_file /etc/contrail/api_server.conf"
-    echo "Waiting for api-server to start..."
-    if ! timeout $SERVICE_TIMEOUT sh -c "while ! http_proxy= wget -q -O- http://${SERVICE_HOST}:8082; do sleep 1; done"; then
-        echo "api-server did not start"
-        exit 1
-    fi
-    sleep 2
-    screen_it schema "python $(pywhere schema_transformer)/to_bgp.py --conf_file /etc/contrail/schema_transformer.conf"
-
-    source /etc/contrail/control_param
-    screen_it control "export LD_LIBRARY_PATH=/opt/stack/contrail/build/lib; $CONTRAIL_SRC/build/debug/control-node/control-node --map-server-url https://${IFMAP_SERVER}:${IFMAP_PORT} --map-user ${IFMAP_USER} --map-password ${IFMAP_PASWD} --hostname ${HOSTNAME} --host-ip ${HOSTIP} --bgp-port ${BGP_PORT} ${CERT_OPTS} ${LOG_LOCAL}"
-
-    # vrouter
-    test_insert_vrouter
-
-    # agent
-    if [ $CONTRAIL_VGW_INTERFACE -a $CONTRAIL_VGW_PUBLIC_SUBNET -a $CONTRAIL_VGW_PUBLIC_NETWORK ]; then
-        sudo sysctl -w net.ipv4.ip_forward=1
-        sudo /opt/stack/contrail/build/debug/vrouter/utils/vif --create vgw --mac 00:01:00:5e:00:00
-        sudo ifconfig vgw up
-        sudo route add -net $CONTRAIL_VGW_PUBLIC_SUBNET dev vgw
-    fi
-    source /etc/contrail/agent_param
-    #sudo mkdir -p $(dirname $VROUTER_LOGFILE)
-    mkdir -p $TOP_DIR/bin
-    
-    # make a fake contrail-version when contrail isn't installed by yum
-    if ! contrail-version >/dev/null 2>&1; then
-	cat >$TOP_DIR/bin/contrail-version <<EOF2
-#! /bin/sh
-cat <<EOF
-Package                                Version                 Build-ID | Repo | RPM Name
--------------------------------------- ----------------------- ----------------------------------
-contrail-analytics                     1-1304082216        148                                    
-openstack-dashboard.noarch             2012.1.3-1.fc17     updates                                
-contrail-agent                         1-1304091654        contrail-agent-1-1304091654.x86_64     
-EOF
-EOF2
-    fi
-    chmod a+x $TOP_DIR/bin/contrail-version
-
-    cat > $TOP_DIR/bin/vnsw.hlpr <<END
-#! /bin/bash
-PATH=$TOP_DIR/bin:$PATH
-LD_LIBRARY_PATH=/opt/stack/contrail/build/lib $CONTRAIL_SRC/build/debug/vnsw/agent/vnswad --config-file $CONFIG $VROUTER_LOGFILE
-END
-    chmod a+x $TOP_DIR/bin/vnsw.hlpr
-    screen_it agent "sudo $TOP_DIR/bin/vnsw.hlpr"
-
-    screen_it vif  "python /opt/stack/nova/plugins/contrail/contrail_vif.py"
-
-    # restore saved screen settings
-    SCREEN_NAME=$SAVED_SCREEN_NAME
-fi
-
-=======
->>>>>>> 7d91a471
 if is_service_enabled q-svc; then
     echo_summary "Starting Neutron"
 
