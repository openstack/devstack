# Neutron Modular Layer 2 plugin
# ------------------------------

# Save trace setting
ML2_XTRACE=$(set +o | grep xtrace)
set +o xtrace

# Enable this to simply and quickly enable tunneling with ML2.
# Select either 'gre', 'vxlan', or '(gre vxlan)'
Q_ML2_TENANT_NETWORK_TYPE=${Q_ML2_TENANT_NETWORK_TYPE:-"vxlan"}
# This has to be set here since the agent will set this in the config file
<<<<<<< HEAD
if [[ "$Q_ML2_TENANT_NETWORK_TYPE" != "local" && "$Q_ML2_TENANT_NETWORK_TYPE" != "vlan" ]]; then
=======
if [[ "$Q_ML2_TENANT_NETWORK_TYPE" == "gre" || "$Q_ML2_TENANT_NETWORK_TYPE" == "vxlan" ]]; then
>>>>>>> fe3be5c3
    Q_AGENT_EXTRA_AGENT_OPTS+=(tunnel_types=$Q_ML2_TENANT_NETWORK_TYPE)
elif [[ "$ENABLE_TENANT_TUNNELS" == "True" ]]; then
    Q_AGENT_EXTRA_AGENT_OPTS+=(tunnel_types=gre)
fi

# Default openvswitch L2 agent
Q_AGENT=${Q_AGENT:-openvswitch}
source $TOP_DIR/lib/neutron_plugins/${Q_AGENT}_agent

# List of MechanismDrivers to load
Q_ML2_PLUGIN_MECHANISM_DRIVERS=${Q_ML2_PLUGIN_MECHANISM_DRIVERS:-openvswitch,linuxbridge}
# List of Type Drivers to load
Q_ML2_PLUGIN_TYPE_DRIVERS=${Q_ML2_PLUGIN_TYPE_DRIVERS:-local,flat,vlan,gre,vxlan}
# Default GRE TypeDriver options
Q_ML2_PLUGIN_GRE_TYPE_OPTIONS=${Q_ML2_PLUGIN_GRE_TYPE_OPTIONS:-tunnel_id_ranges=$TENANT_TUNNEL_RANGES}
# Default VXLAN TypeDriver options
Q_ML2_PLUGIN_VXLAN_TYPE_OPTIONS=${Q_ML2_PLUGIN_VXLAN_TYPE_OPTIONS:-vni_ranges=1001:2000}
# Default VLAN TypeDriver options
Q_ML2_PLUGIN_VLAN_TYPE_OPTIONS=${Q_ML2_PLUGIN_VLAN_TYPE_OPTIONS:-}
# Default Bulk operation for mechanism drivers
Q_ML2_PLUGIN_BULK_SUPPORT=${Q_ML2_PLUGIN_BULK_SUPPORT:-True}

# L3 Plugin to load for ML2
ML2_L3_PLUGIN=${ML2_L3_PLUGIN:-neutron.services.l3_router.l3_router_plugin.L3RouterPlugin}

function populate_ml2_config {
    CONF=$1
    SECTION=$2
    OPTS=$3

    if [ -z "$OPTS" ]; then
        return
    fi
    for I in "${OPTS[@]}"; do
        # Replace the first '=' with ' ' for iniset syntax
        iniset $CONF $SECTION ${I/=/ }
    done
}

function neutron_plugin_configure_common {
    Q_PLUGIN_CONF_PATH=etc/neutron/plugins/ml2
    Q_PLUGIN_CONF_FILENAME=ml2_conf.ini
    Q_PLUGIN_CLASS="neutron.plugins.ml2.plugin.Ml2Plugin"
    # The ML2 plugin delegates L3 routing/NAT functionality to
    # the L3 service plugin which must therefore be specified.
    _neutron_service_plugin_class_add $ML2_L3_PLUGIN
}

function neutron_plugin_configure_service {
    if [[ "$Q_ML2_TENANT_NETWORK_TYPE" != "local" ]]; then
        Q_SRV_EXTRA_OPTS+=(tenant_network_types=$Q_ML2_TENANT_NETWORK_TYPE)
    elif [[ "$ENABLE_TENANT_TUNNELS" == "True" ]]; then
        # This assumes you want a simple configuration, and will overwrite
        # Q_SRV_EXTRA_OPTS if set in addition to ENABLE_TENANT_TUNNELS.
        Q_SRV_EXTRA_OPTS+=(tenant_network_types=gre)
        Q_ML2_PLUGIN_GRE_TYPE_OPTIONS=(tunnel_id_ranges=$TENANT_TUNNEL_RANGES)
    elif [[ "$ENABLE_TENANT_VLANS" == "True" ]]; then
        Q_SRV_EXTRA_OPTS+=(tenant_network_types=vlan)
    else
        echo "WARNING - The ml2 plugin is using local tenant networks, with no connectivity between hosts."
    fi

    # Allow for overrding VLAN configuration (for example, to configure provider
    # VLANs) by first checking if Q_ML2_PLUGIN_VLAN_TYPE_OPTIONS is set.
    if [ "$Q_ML2_PLUGIN_VLAN_TYPE_OPTIONS" == "" ]; then
        if [[ "$ML2_VLAN_RANGES" == "" ]] && [[ "$PHYSICAL_NETWORK" != "" ]]; then
            ML2_VLAN_RANGES=$PHYSICAL_NETWORK
            if [[ "$TENANT_VLAN_RANGE" != "" ]]; then
                ML2_VLAN_RANGES=$ML2_VLAN_RANGES:$TENANT_VLAN_RANGE
            fi
        fi
        if [[ "$ML2_VLAN_RANGES" != "" ]]; then
            Q_ML2_PLUGIN_VLAN_TYPE_OPTIONS=(network_vlan_ranges=$ML2_VLAN_RANGES)
        fi
    fi

    # REVISIT(rkukura): Setting firewall_driver here for
    # neutron.agent.securitygroups_rpc.is_firewall_enabled() which is
    # used in the server, in case no L2 agent is configured on the
    # server's node. If an L2 agent is configured, this will get
    # overridden with the correct driver. The ml2 plugin should
    # instead use its own config variable to indicate whether security
    # groups is enabled, and that will need to be set here instead.
    if [[ "$Q_USE_SECGROUP" == "True" ]]; then
        iniset /$Q_PLUGIN_CONF_FILE securitygroup firewall_driver neutron.agent.not.a.real.FirewallDriver
    else
        iniset /$Q_PLUGIN_CONF_FILE securitygroup firewall_driver neutron.agent.firewall.NoopFirewallDriver
    fi

    # Since we enable the tunnel TypeDrivers, also enable a local_ip
    iniset /$Q_PLUGIN_CONF_FILE ovs local_ip $TUNNEL_ENDPOINT_IP

    populate_ml2_config /$Q_PLUGIN_CONF_FILE ml2 mechanism_drivers=$Q_ML2_PLUGIN_MECHANISM_DRIVERS

    populate_ml2_config /$Q_PLUGIN_CONF_FILE ml2 type_drivers=$Q_ML2_PLUGIN_TYPE_DRIVERS

    populate_ml2_config /$Q_PLUGIN_CONF_FILE ml2 $Q_SRV_EXTRA_OPTS

    populate_ml2_config /$Q_PLUGIN_CONF_FILE ml2 bulk_support=$Q_ML2_PLUGIN_BULK_SUPPORT

    populate_ml2_config /$Q_PLUGIN_CONF_FILE ml2_type_gre $Q_ML2_PLUGIN_GRE_TYPE_OPTIONS

    populate_ml2_config /$Q_PLUGIN_CONF_FILE ml2_type_vxlan $Q_ML2_PLUGIN_VXLAN_TYPE_OPTIONS

    populate_ml2_config /$Q_PLUGIN_CONF_FILE ml2_type_vlan $Q_ML2_PLUGIN_VLAN_TYPE_OPTIONS

    populate_ml2_config /$Q_PLUGIN_CONF_FILE restproxy servers=$BS_FL_CONTROLLERS_PORT

    populate_ml2_config /$Q_PLUGIN_CONF_FILE restproxy server_ssl=False
    if [[ "$Q_DVR_MODE" != "legacy" ]]; then
        populate_ml2_config /$Q_PLUGIN_CONF_FILE agent l2_population=True
        populate_ml2_config /$Q_PLUGIN_CONF_FILE agent tunnel_types=vxlan
        populate_ml2_config /$Q_PLUGIN_CONF_FILE agent enable_distributed_routing=True
    fi
}

function has_neutron_plugin_security_group {
    return 0
}

# Restore xtrace
$ML2_XTRACE<|MERGE_RESOLUTION|>--- conflicted
+++ resolved
@@ -9,11 +9,7 @@
 # Select either 'gre', 'vxlan', or '(gre vxlan)'
 Q_ML2_TENANT_NETWORK_TYPE=${Q_ML2_TENANT_NETWORK_TYPE:-"vxlan"}
 # This has to be set here since the agent will set this in the config file
-<<<<<<< HEAD
-if [[ "$Q_ML2_TENANT_NETWORK_TYPE" != "local" && "$Q_ML2_TENANT_NETWORK_TYPE" != "vlan" ]]; then
-=======
 if [[ "$Q_ML2_TENANT_NETWORK_TYPE" == "gre" || "$Q_ML2_TENANT_NETWORK_TYPE" == "vxlan" ]]; then
->>>>>>> fe3be5c3
     Q_AGENT_EXTRA_AGENT_OPTS+=(tunnel_types=$Q_ML2_TENANT_NETWORK_TYPE)
 elif [[ "$ENABLE_TENANT_TUNNELS" == "True" ]]; then
     Q_AGENT_EXTRA_AGENT_OPTS+=(tunnel_types=gre)
