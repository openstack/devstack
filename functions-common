#!/bin/bash
#
# functions-common - Common functions used by DevStack components
#
# The canonical copy of this file is maintained in the DevStack repo.
# All modifications should be made there and then sync'ed to other repos
# as required.
#
# This file is sorted alphabetically within the function groups.
#
# - Config Functions
# - Control Functions
# - Distro Functions
# - Git Functions
# - OpenStack Functions
# - Package Functions
# - Process Functions
# - Python Functions
# - Service Functions
# - System Functions
#
# The following variables are assumed to be defined by certain functions:
#
# - ``ENABLED_SERVICES``
# - ``ERROR_ON_CLONE``
# - ``FILES``
# - ``OFFLINE``
# - ``RECLONE``
# - ``REQUIREMENTS_DIR``
# - ``STACK_USER``
# - ``TRACK_DEPENDS``
# - ``UNDO_REQUIREMENTS``
# - ``http_proxy``, ``https_proxy``, ``no_proxy``
#

# Save trace setting
XTRACE=$(set +o | grep xtrace)
set +o xtrace

# Global Config Variables
declare -A GITREPO
declare -A GITBRANCH
declare -A GITDIR

TRACK_DEPENDS=${TRACK_DEPENDS:-False}

# Config Functions
# ================

# Append a new option in an ini file without replacing the old value
# iniadd config-file section option value1 value2 value3 ...
function iniadd {
    local xtrace=$(set +o | grep xtrace)
    set +o xtrace
    local file=$1
    local section=$2
    local option=$3
    shift 3

    local values="$(iniget_multiline $file $section $option) $@"
    iniset_multiline $file $section $option $values
    $xtrace
}

# Comment an option in an INI file
# inicomment config-file section option
function inicomment {
    local xtrace=$(set +o | grep xtrace)
    set +o xtrace
    local file=$1
    local section=$2
    local option=$3

    sed -i -e "/^\[$section\]/,/^\[.*\]/ s|^\($option[ \t]*=.*$\)|#\1|" "$file"
    $xtrace
}

# Get an option from an INI file
# iniget config-file section option
function iniget {
    local xtrace=$(set +o | grep xtrace)
    set +o xtrace
    local file=$1
    local section=$2
    local option=$3
    local line

    line=$(sed -ne "/^\[$section\]/,/^\[.*\]/ { /^$option[ \t]*=/ p; }" "$file")
    echo ${line#*=}
    $xtrace
}

# Get a multiple line option from an INI file
# iniget_multiline config-file section option
function iniget_multiline {
    local xtrace=$(set +o | grep xtrace)
    set +o xtrace
    local file=$1
    local section=$2
    local option=$3
    local values

    values=$(sed -ne "/^\[$section\]/,/^\[.*\]/ { s/^$option[ \t]*=[ \t]*//gp; }" "$file")
    echo ${values}
    $xtrace
}

# Determinate is the given option present in the INI file
# ini_has_option config-file section option
function ini_has_option {
    local xtrace=$(set +o | grep xtrace)
    set +o xtrace
    local file=$1
    local section=$2
    local option=$3
    local line

    line=$(sed -ne "/^\[$section\]/,/^\[.*\]/ { /^$option[ \t]*=/ p; }" "$file")
    $xtrace
    [ -n "$line" ]
}

# Add another config line for a multi-line option.
# It's normally called after iniset of the same option and assumes
# that the section already exists.
#
# Note that iniset_multiline requires all the 'lines' to be supplied
# in the argument list. Doing that will cause incorrect configuration
# if spaces are used in the config values.
#
# iniadd_literal config-file section option value
function iniadd_literal {
    local xtrace=$(set +o | grep xtrace)
    set +o xtrace
    local file=$1
    local section=$2
    local option=$3
    local value=$4

    [[ -z $section || -z $option ]] && return

    # Add it
    sed -i -e "/^\[$section\]/ a\\
$option = $value
" "$file"

    $xtrace
}

function inidelete {
    local xtrace=$(set +o | grep xtrace)
    set +o xtrace
    local file=$1
    local section=$2
    local option=$3

    [[ -z $section || -z $option ]] && return

    # Remove old values
    sed -i -e "/^\[$section\]/,/^\[.*\]/ { /^$option[ \t]*=/ d; }" "$file"

    $xtrace
}

# Set an option in an INI file
# iniset config-file section option value
function iniset {
    local xtrace=$(set +o | grep xtrace)
    set +o xtrace
    local file=$1
    local section=$2
    local option=$3
    local value=$4

    [[ -z $section || -z $option ]] && return

    if ! grep -q "^\[$section\]" "$file" 2>/dev/null; then
        # Add section at the end
        echo -e "\n[$section]" >>"$file"
    fi
    if ! ini_has_option "$file" "$section" "$option"; then
        # Add it
        sed -i -e "/^\[$section\]/ a\\
$option = $value
" "$file"
    else
        local sep=$(echo -ne "\x01")
        # Replace it
        sed -i -e '/^\['${section}'\]/,/^\[.*\]/ s'${sep}'^\('${option}'[ \t]*=[ \t]*\).*$'${sep}'\1'"${value}"${sep} "$file"
    fi
    $xtrace
}

# Set a multiple line option in an INI file
# iniset_multiline config-file section option value1 value2 valu3 ...
function iniset_multiline {
    local xtrace=$(set +o | grep xtrace)
    set +o xtrace
    local file=$1
    local section=$2
    local option=$3

    shift 3
    local values
    for v in $@; do
        # The later sed command inserts each new value in the line next to
        # the section identifier, which causes the values to be inserted in
        # the reverse order. Do a reverse here to keep the original order.
        values="$v ${values}"
    done
    if ! grep -q "^\[$section\]" "$file"; then
        # Add section at the end
        echo -e "\n[$section]" >>"$file"
    else
        # Remove old values
        sed -i -e "/^\[$section\]/,/^\[.*\]/ { /^$option[ \t]*=/ d; }" "$file"
    fi
    # Add new ones
    for v in $values; do
        sed -i -e "/^\[$section\]/ a\\
$option = $v
" "$file"
    done
    $xtrace
}

# Uncomment an option in an INI file
# iniuncomment config-file section option
function iniuncomment {
    local xtrace=$(set +o | grep xtrace)
    set +o xtrace
    local file=$1
    local section=$2
    local option=$3
    sed -i -e "/^\[$section\]/,/^\[.*\]/ s|[^ \t]*#[ \t]*\($option[ \t]*=.*$\)|\1|" "$file"
    $xtrace
}

# Normalize config values to True or False
# Accepts as False: 0 no No NO false False FALSE
# Accepts as True: 1 yes Yes YES true True TRUE
# VAR=$(trueorfalse default-value test-value)
function trueorfalse {
    local xtrace=$(set +o | grep xtrace)
    set +o xtrace
    local default=$1
    local literal=$2
    local testval=${!literal}

    [[ -z "$testval" ]] && { echo "$default"; return; }
    [[ "0 no No NO false False FALSE" =~ "$testval" ]] && { echo "False"; return; }
    [[ "1 yes Yes YES true True TRUE" =~ "$testval" ]] && { echo "True"; return; }
    echo "$default"
    $xtrace
}

function isset {
    nounset=$(set +o | grep nounset)
    set +o nounset
    [[ -n "${!1+x}" ]]
    result=$?
    $nounset
    return $result
}

# Control Functions
# =================

# Prints backtrace info
# filename:lineno:function
# backtrace level
function backtrace {
    local level=$1
    local deep=$((${#BASH_SOURCE[@]} - 1))
    echo "[Call Trace]"
    while [ $level -le $deep ]; do
        echo "${BASH_SOURCE[$deep]}:${BASH_LINENO[$deep-1]}:${FUNCNAME[$deep-1]}"
        deep=$((deep - 1))
    done
}

# Prints line number and "message" then exits
# die $LINENO "message"
function die {
    local exitcode=$?
    set +o xtrace
    local line=$1; shift
    if [ $exitcode == 0 ]; then
        exitcode=1
    fi
    backtrace 2
    err $line "$*"
    # Give buffers a second to flush
    sleep 1
    exit $exitcode
}

# Checks an environment variable is not set or has length 0 OR if the
# exit code is non-zero and prints "message" and exits
# NOTE: env-var is the variable name without a '$'
# die_if_not_set $LINENO env-var "message"
function die_if_not_set {
    local exitcode=$?
    local xtrace=$(set +o | grep xtrace)
    set +o xtrace
    local line=$1; shift
    local evar=$1; shift
    if ! is_set $evar || [ $exitcode != 0 ]; then
        die $line "$*"
    fi
    $xtrace
}

# Prints line number and "message" in error format
# err $LINENO "message"
function err {
    local exitcode=$?
    local xtrace=$(set +o | grep xtrace)
    set +o xtrace
    local msg="[ERROR] ${BASH_SOURCE[2]}:$1 $2"
    echo $msg 1>&2;
    if [[ -n ${SCREEN_LOGDIR} ]]; then
        echo $msg >> "${SCREEN_LOGDIR}/error.log"
    fi
    $xtrace
    return $exitcode
}

# Checks an environment variable is not set or has length 0 OR if the
# exit code is non-zero and prints "message"
# NOTE: env-var is the variable name without a '$'
# err_if_not_set $LINENO env-var "message"
function err_if_not_set {
    local exitcode=$?
    local xtrace=$(set +o | grep xtrace)
    set +o xtrace
    local line=$1; shift
    local evar=$1; shift
    if ! is_set $evar || [ $exitcode != 0 ]; then
        err $line "$*"
    fi
    $xtrace
    return $exitcode
}

# Exit after outputting a message about the distribution not being supported.
# exit_distro_not_supported [optional-string-telling-what-is-missing]
function exit_distro_not_supported {
    if [[ -z "$DISTRO" ]]; then
        GetDistro
    fi

    if [ $# -gt 0 ]; then
        die $LINENO "Support for $DISTRO is incomplete: no support for $@"
    else
        die $LINENO "Support for $DISTRO is incomplete."
    fi
}

# Test if the named environment variable is set and not zero length
# is_set env-var
function is_set {
    local var=\$"$1"
    eval "[ -n \"$var\" ]" # For ex.: sh -c "[ -n \"$var\" ]" would be better, but several exercises depends on this
}

# Prints line number and "message" in warning format
# warn $LINENO "message"
function warn {
    local exitcode=$?
    local xtrace=$(set +o | grep xtrace)
    set +o xtrace
    local msg="[WARNING] ${BASH_SOURCE[2]}:$1 $2"
    echo $msg 1>&2;
    if [[ -n ${SCREEN_LOGDIR} ]]; then
        echo $msg >> "${SCREEN_LOGDIR}/error.log"
    fi
    $xtrace
    return $exitcode
}


# Distro Functions
# ================

# Determine OS Vendor, Release and Update
# Tested with OS/X, Ubuntu, RedHat, CentOS, Fedora
# Returns results in global variables:
# ``os_VENDOR`` - vendor name: ``Ubuntu``, ``Fedora``, etc
# ``os_RELEASE`` - major release: ``14.04`` (Ubuntu), ``20`` (Fedora)
# ``os_UPDATE`` - update: ex. the ``5`` in ``RHEL6.5``
# ``os_PACKAGE`` - package type: ``deb`` or ``rpm``
# ``os_CODENAME`` - vendor's codename for release: ``snow leopard``, ``trusty``
os_VENDOR=""
os_RELEASE=""
os_UPDATE=""
os_PACKAGE=""
os_CODENAME=""

# GetOSVersion
function GetOSVersion {

    # Figure out which vendor we are
    if [[ -x "`which sw_vers 2>/dev/null`" ]]; then
        # OS/X
        os_VENDOR=`sw_vers -productName`
        os_RELEASE=`sw_vers -productVersion`
        os_UPDATE=${os_RELEASE##*.}
        os_RELEASE=${os_RELEASE%.*}
        os_PACKAGE=""
        if [[ "$os_RELEASE" =~ "10.7" ]]; then
            os_CODENAME="lion"
        elif [[ "$os_RELEASE" =~ "10.6" ]]; then
            os_CODENAME="snow leopard"
        elif [[ "$os_RELEASE" =~ "10.5" ]]; then
            os_CODENAME="leopard"
        elif [[ "$os_RELEASE" =~ "10.4" ]]; then
            os_CODENAME="tiger"
        elif [[ "$os_RELEASE" =~ "10.3" ]]; then
            os_CODENAME="panther"
        else
            os_CODENAME=""
        fi
    elif [[ -x $(which lsb_release 2>/dev/null) ]]; then
        os_VENDOR=$(lsb_release -i -s)
        os_RELEASE=$(lsb_release -r -s)
        os_UPDATE=""
        os_PACKAGE="rpm"
        if [[ "Debian,Ubuntu,LinuxMint" =~ $os_VENDOR ]]; then
            os_PACKAGE="deb"
        elif [[ "SUSE LINUX" =~ $os_VENDOR ]]; then
            lsb_release -d -s | grep -q openSUSE
            if [[ $? -eq 0 ]]; then
                os_VENDOR="openSUSE"
            fi
        elif [[ $os_VENDOR == "openSUSE project" ]]; then
            os_VENDOR="openSUSE"
        elif [[ $os_VENDOR =~ Red.*Hat ]]; then
            os_VENDOR="Red Hat"
        fi
        os_CODENAME=$(lsb_release -c -s)
    elif [[ -r /etc/redhat-release ]]; then
        # Red Hat Enterprise Linux Server release 5.5 (Tikanga)
        # Red Hat Enterprise Linux Server release 7.0 Beta (Maipo)
        # CentOS release 5.5 (Final)
        # CentOS Linux release 6.0 (Final)
        # Fedora release 16 (Verne)
        # XenServer release 6.2.0-70446c (xenenterprise)
        os_CODENAME=""
        for r in "Red Hat" CentOS Fedora XenServer; do
            os_VENDOR=$r
            if [[ -n "`grep \"$r\" /etc/redhat-release`" ]]; then
                ver=`sed -e 's/^.* \([0-9].*\) (\(.*\)).*$/\1\|\2/' /etc/redhat-release`
                os_CODENAME=${ver#*|}
                os_RELEASE=${ver%|*}
                os_UPDATE=${os_RELEASE##*.}
                os_RELEASE=${os_RELEASE%.*}
                break
            fi
            os_VENDOR=""
        done
        os_PACKAGE="rpm"
    elif [[ -r /etc/SuSE-release ]]; then
        for r in openSUSE "SUSE Linux"; do
            if [[ "$r" = "SUSE Linux" ]]; then
                os_VENDOR="SUSE LINUX"
            else
                os_VENDOR=$r
            fi

            if [[ -n "`grep \"$r\" /etc/SuSE-release`" ]]; then
                os_CODENAME=`grep "CODENAME = " /etc/SuSE-release | sed 's:.* = ::g'`
                os_RELEASE=`grep "VERSION = " /etc/SuSE-release | sed 's:.* = ::g'`
                os_UPDATE=`grep "PATCHLEVEL = " /etc/SuSE-release | sed 's:.* = ::g'`
                break
            fi
            os_VENDOR=""
        done
        os_PACKAGE="rpm"
    # If lsb_release is not installed, we should be able to detect Debian OS
    elif [[ -f /etc/debian_version ]] && [[ $(cat /proc/version) =~ "Debian" ]]; then
        os_VENDOR="Debian"
        os_PACKAGE="deb"
        os_CODENAME=$(awk '/VERSION=/' /etc/os-release | sed 's/VERSION=//' | sed -r 's/\"|\(|\)//g' | awk '{print $2}')
        os_RELEASE=$(awk '/VERSION_ID=/' /etc/os-release | sed 's/VERSION_ID=//' | sed 's/\"//g')
    fi
    export os_VENDOR os_RELEASE os_UPDATE os_PACKAGE os_CODENAME
}

# Translate the OS version values into common nomenclature
# Sets global ``DISTRO`` from the ``os_*`` values
declare DISTRO

function GetDistro {
    GetOSVersion
    if [[ "$os_VENDOR" =~ (Ubuntu) || "$os_VENDOR" =~ (Debian) ]]; then
        # 'Everyone' refers to Ubuntu / Debian releases by the code name adjective
        DISTRO=$os_CODENAME
    elif [[ "$os_VENDOR" =~ (Fedora) ]]; then
        # For Fedora, just use 'f' and the release
        DISTRO="f$os_RELEASE"
    elif [[ "$os_VENDOR" =~ (openSUSE) ]]; then
        DISTRO="opensuse-$os_RELEASE"
    elif [[ "$os_VENDOR" =~ (SUSE LINUX) ]]; then
        # For SLE, also use the service pack
        if [[ -z "$os_UPDATE" ]]; then
            DISTRO="sle${os_RELEASE}"
        else
            DISTRO="sle${os_RELEASE}sp${os_UPDATE}"
        fi
    elif [[ "$os_VENDOR" =~ (Red Hat) || \
        "$os_VENDOR" =~ (CentOS) || \
        "$os_VENDOR" =~ (OracleServer) ]]; then
        # Drop the . release as we assume it's compatible
        DISTRO="rhel${os_RELEASE::1}"
    elif [[ "$os_VENDOR" =~ (XenServer) ]]; then
        DISTRO="xs$os_RELEASE"
    else
        # Catch-all for now is Vendor + Release + Update
        DISTRO="$os_VENDOR-$os_RELEASE.$os_UPDATE"
    fi
    export DISTRO
}

# Utility function for checking machine architecture
# is_arch arch-type
function is_arch {
    [[ "$(uname -m)" == "$1" ]]
}

# Quick check for a rackspace host; n.b. rackspace provided images
# have these Xen tools installed but a custom image may not.
function is_rackspace {
    [ -f /usr/bin/xenstore-ls ] && \
        sudo /usr/bin/xenstore-ls vm-data | grep -q "Rackspace"
}

# Determine if current distribution is a Fedora-based distribution
# (Fedora, RHEL, CentOS, etc).
# is_fedora
function is_fedora {
    if [[ -z "$os_VENDOR" ]]; then
        GetOSVersion
    fi

    [ "$os_VENDOR" = "Fedora" ] || [ "$os_VENDOR" = "Red Hat" ] || \
        [ "$os_VENDOR" = "CentOS" ] || [ "$os_VENDOR" = "OracleServer" ]
}


# Determine if current distribution is a SUSE-based distribution
# (openSUSE, SLE).
# is_suse
function is_suse {
    if [[ -z "$os_VENDOR" ]]; then
        GetOSVersion
    fi

    [ "$os_VENDOR" = "openSUSE" ] || [ "$os_VENDOR" = "SUSE LINUX" ]
}


# Determine if current distribution is an Ubuntu-based distribution
# It will also detect non-Ubuntu but Debian-based distros
# is_ubuntu
function is_ubuntu {
    if [[ -z "$os_PACKAGE" ]]; then
        GetOSVersion
    fi
    [ "$os_PACKAGE" = "deb" ]
}


# Git Functions
# =============

# Returns openstack release name for a given branch name
# ``get_release_name_from_branch branch-name``
function get_release_name_from_branch {
    local branch=$1
    if [[ $branch =~ "stable/" || $branch =~ "proposed/" ]]; then
        echo ${branch#*/}
    else
        echo "master"
    fi
}

# git clone only if directory doesn't exist already.  Since ``DEST`` might not
# be owned by the installation user, we create the directory and change the
# ownership to the proper user.
# Set global ``RECLONE=yes`` to simulate a clone when dest-dir exists
# Set global ``ERROR_ON_CLONE=True`` to abort execution with an error if the git repo
# does not exist (default is False, meaning the repo will be cloned).
# Uses globals ``ERROR_ON_CLONE``, ``OFFLINE``, ``RECLONE``
# git_clone remote dest-dir branch
function git_clone {
    local git_remote=$1
    local git_dest=$2
    local git_ref=$3
    local orig_dir=$(pwd)
    local git_clone_flags=""

    RECLONE=$(trueorfalse False RECLONE)
<<<<<<< HEAD
    if [[ "${GIT_DEPTH}" -gt "0" ]]; then
=======
    if [[ "${GIT_DEPTH}" -gt 0 ]]; then
>>>>>>> 222ff808
        git_clone_flags="$git_clone_flags --depth $GIT_DEPTH"
    fi

    if [[ "$OFFLINE" = "True" ]]; then
        echo "Running in offline mode, clones already exist"
        # print out the results so we know what change was used in the logs
        cd $git_dest
        git show --oneline | head -1
        cd $orig_dir
        return
    fi

    if echo $git_ref | egrep -q "^refs"; then
        # If our branch name is a gerrit style refs/changes/...
        if [[ ! -d $git_dest ]]; then
            [[ "$ERROR_ON_CLONE" = "True" ]] && \
                die $LINENO "Cloning not allowed in this configuration"
            git_timed clone $git_clone_flags $git_remote $git_dest
        fi
        cd $git_dest
        git_timed fetch $git_remote $git_ref && git checkout FETCH_HEAD
    else
        # do a full clone only if the directory doesn't exist
        if [[ ! -d $git_dest ]]; then
            [[ "$ERROR_ON_CLONE" = "True" ]] && \
                die $LINENO "Cloning not allowed in this configuration"
            git_timed clone $git_clone_flags $git_remote $git_dest
            cd $git_dest
            # This checkout syntax works for both branches and tags
            git checkout $git_ref
        elif [[ "$RECLONE" = "True" ]]; then
            # if it does exist then simulate what clone does if asked to RECLONE
            cd $git_dest
            # set the url to pull from and fetch
            git remote set-url origin $git_remote
            git_timed fetch origin
            # remove the existing ignored files (like pyc) as they cause breakage
            # (due to the py files having older timestamps than our pyc, so python
            # thinks the pyc files are correct using them)
            find $git_dest -name '*.pyc' -delete

            # handle git_ref accordingly to type (tag, branch)
            if [[ -n "`git show-ref refs/tags/$git_ref`" ]]; then
                git_update_tag $git_ref
            elif [[ -n "`git show-ref refs/heads/$git_ref`" ]]; then
                git_update_branch $git_ref
            elif [[ -n "`git show-ref refs/remotes/origin/$git_ref`" ]]; then
                git_update_remote_branch $git_ref
            else
                die $LINENO "$git_ref is neither branch nor tag"
            fi

        fi
    fi

    # print out the results so we know what change was used in the logs
    cd $git_dest
    git show --oneline | head -1
    cd $orig_dir
}

# A variation on git clone that lets us specify a project by it's
# actual name, like oslo.config. This is exceptionally useful in the
# library installation case
function git_clone_by_name {
    local name=$1
    local repo=${GITREPO[$name]}
    local dir=${GITDIR[$name]}
    local branch=${GITBRANCH[$name]}
    git_clone $repo $dir $branch
}


# git can sometimes get itself infinitely stuck with transient network
# errors or other issues with the remote end.  This wraps git in a
# timeout/retry loop and is intended to watch over non-local git
# processes that might hang.  GIT_TIMEOUT, if set, is passed directly
# to timeout(1); otherwise the default value of 0 maintains the status
# quo of waiting forever.
# usage: git_timed <git-command>
function git_timed {
    local count=0
    local timeout=0

    if [[ -n "${GIT_TIMEOUT}" ]]; then
        timeout=${GIT_TIMEOUT}
    fi

    until timeout -s SIGINT ${timeout} git "$@"; do
        # 124 is timeout(1)'s special return code when it reached the
        # timeout; otherwise assume fatal failure
        if [[ $? -ne 124 ]]; then
            die $LINENO "git call failed: [git $@]"
        fi

        count=$(($count + 1))
        warn "timeout ${count} for git call: [git $@]"
        if [ $count -eq 3 ]; then
            die $LINENO "Maximum of 3 git retries reached"
        fi
        sleep 5
    done
}

# git update using reference as a branch.
# git_update_branch ref
function git_update_branch {
    local git_branch=$1

    git checkout -f origin/$git_branch
    # a local branch might not exist
    git branch -D $git_branch || true
    git checkout -b $git_branch
}

# git update using reference as a branch.
# git_update_remote_branch ref
function git_update_remote_branch {
    local git_branch=$1

    git checkout -b $git_branch -t origin/$git_branch
}

# git update using reference as a tag. Be careful editing source at that repo
# as working copy will be in a detached mode
# git_update_tag ref
function git_update_tag {
    local git_tag=$1

    git tag -d $git_tag
    # fetching given tag only
    git_timed fetch origin tag $git_tag
    git checkout -f $git_tag
}


# OpenStack Functions
# ===================

# Get the default value for HOST_IP
# get_default_host_ip fixed_range floating_range host_ip_iface host_ip
function get_default_host_ip {
    local fixed_range=$1
    local floating_range=$2
    local host_ip_iface=$3
    local host_ip=$4

    # Find the interface used for the default route
    host_ip_iface=${host_ip_iface:-$(ip route | sed -n '/^default/{ s/.*dev \(\w\+\)\s\+.*/\1/; p; }' | head -1)}
    # Search for an IP unless an explicit is set by ``HOST_IP`` environment variable
    if [ -z "$host_ip" -o "$host_ip" == "dhcp" ]; then
        host_ip=""
        local host_ips=$(LC_ALL=C ip -f inet addr show ${host_ip_iface} | awk '/inet/ {split($2,parts,"/");  print parts[1]}')
        local ip
        for ip in $host_ips; do
            # Attempt to filter out IP addresses that are part of the fixed and
            # floating range. Note that this method only works if the ``netaddr``
            # python library is installed. If it is not installed, an error
            # will be printed and the first IP from the interface will be used.
            # If that is not correct set ``HOST_IP`` in ``localrc`` to the correct
            # address.
            if ! (address_in_net $ip $fixed_range || address_in_net $ip $floating_range); then
                host_ip=$ip
                break;
            fi
        done
    fi
    echo $host_ip
}

# Generates hex string from ``size`` byte of pseudo random data
# generate_hex_string size
function generate_hex_string {
    local size=$1
    hexdump -n "$size" -v -e '/1 "%02x"' /dev/urandom
}

# Grab a numbered field from python prettytable output
# Fields are numbered starting with 1
# Reverse syntax is supported: -1 is the last field, -2 is second to last, etc.
# get_field field-number
function get_field {
    local data field
    while read data; do
        if [ "$1" -lt 0 ]; then
            field="(\$(NF$1))"
        else
            field="\$$(($1 + 1))"
        fi
        echo "$data" | awk -F'[ \t]*\\|[ \t]*' "{print $field}"
    done
}

# Add a policy to a policy.json file
# Do nothing if the policy already exists
# ``policy_add policy_file policy_name policy_permissions``
function policy_add {
    local policy_file=$1
    local policy_name=$2
    local policy_perm=$3

    if grep -q ${policy_name} ${policy_file}; then
        echo "Policy ${policy_name} already exists in ${policy_file}"
        return
    fi

    # Add a terminating comma to policy lines without one
    # Remove the closing '}' and all lines following to the end-of-file
    local tmpfile=$(mktemp)
    uniq ${policy_file} | sed -e '
        s/]$/],/
        /^[}]/,$d
    ' > ${tmpfile}

    # Append policy and closing brace
    echo "    \"${policy_name}\": ${policy_perm}" >>${tmpfile}
    echo "}" >>${tmpfile}

    mv ${tmpfile} ${policy_file}
}

# Gets or creates a domain
# Usage: get_or_create_domain <name> <description>
function get_or_create_domain {
    local os_url="$KEYSTONE_SERVICE_URI_V3"
    # Gets domain id
    local domain_id=$(
        # Gets domain id
        openstack --os-token=$OS_TOKEN --os-url=$os_url \
            --os-identity-api-version=3 domain show $1 \
            -f value -c id 2>/dev/null ||
        # Creates new domain
        openstack --os-token=$OS_TOKEN --os-url=$os_url \
            --os-identity-api-version=3 domain create $1 \
            --description "$2" \
            -f value -c id
    )
    echo $domain_id
}

# Gets or creates group
# Usage: get_or_create_group <groupname> [<domain> <description>]
function get_or_create_group {
    local domain=${2:+--domain ${2}}
    local desc="${3:-}"
    local os_url="$KEYSTONE_SERVICE_URI_V3"
    # Gets group id
    local group_id=$(
        # Creates new group with --or-show
        openstack --os-token=$OS_TOKEN --os-url=$os_url \
            --os-identity-api-version=3 group create $1 \
            $domain --description "$desc" --or-show \
            -f value -c id
    )
    echo $group_id
}

# Gets or creates user
# Usage: get_or_create_user <username> <password> <project> [<email> [<domain>]]
function get_or_create_user {
    if [[ ! -z "$4" ]]; then
        local email="--email=$4"
    else
        local email=""
    fi
    local os_cmd="openstack"
    local domain=""
    if [[ ! -z "$5" ]]; then
        domain="--domain=$5"
        os_cmd="$os_cmd --os-url=$KEYSTONE_SERVICE_URI_V3 --os-identity-api-version=3"
    fi
    # Gets user id
    local user_id=$(
        # Creates new user with --or-show
        $os_cmd user create \
            $1 \
            --password "$2" \
            --project $3 \
            $email \
            $domain \
            --or-show \
            -f value -c id
    )
    echo $user_id
}

# Gets or creates project
# Usage: get_or_create_project <name> [<domain>]
function get_or_create_project {
    # Gets project id
    local os_cmd="openstack"
    local domain=""
    if [[ ! -z "$2" ]]; then
        domain="--domain=$2"
        os_cmd="$os_cmd --os-url=$KEYSTONE_SERVICE_URI_V3 --os-identity-api-version=3"
    fi
    local project_id=$(
        # Creates new project with --or-show
        $os_cmd project create $1 $domain --or-show -f value -c id
    )
    echo $project_id
}

# Gets or creates role
# Usage: get_or_create_role <name>
function get_or_create_role {
    local role_id=$(
        # Creates role with --or-show
        openstack role create $1 --or-show -f value -c id
    )
    echo $role_id
}

# Gets or adds user role
# Usage: get_or_add_user_role <role> <user> <project>
function get_or_add_user_role {
    # Gets user role id
    local user_role_id=$(openstack role list \
        --user $2 \
        --project $3 \
        --column "ID" \
        --column "Name" \
        | grep " $1 " | get_field 1)
    if [[ -z "$user_role_id" ]]; then
        # Adds role to user
        user_role_id=$(openstack role add \
            $1 \
            --user $2 \
            --project $3 \
            | grep " id " | get_field 2)
    fi
    echo $user_role_id
}

# Gets or creates service
# Usage: get_or_create_service <name> <type> <description>
function get_or_create_service {
    # Gets service id
    local service_id=$(
        # Gets service id
        openstack service show $1 -f value -c id 2>/dev/null ||
        # Creates new service if not exists
        openstack service create \
            $1 \
            --type=$2 \
            --description="$3" \
            -f value -c id
    )
    echo $service_id
}

# Gets or creates endpoint
# Usage: get_or_create_endpoint <service> <region> <publicurl> <adminurl> <internalurl>
function get_or_create_endpoint {
    # Gets endpoint id
    local endpoint_id=$(openstack endpoint list \
        --column "ID" \
        --column "Region" \
        --column "Service Name" \
        | grep " $2 " \
        | grep " $1 " | get_field 1)
    if [[ -z "$endpoint_id" ]]; then
        # Creates new endpoint
        endpoint_id=$(openstack endpoint create \
            $1 \
            --region $2 \
            --publicurl $3 \
            --adminurl $4 \
            --internalurl $5 \
            | grep " id " | get_field 2)
    fi
    echo $endpoint_id
}


# Package Functions
# =================

# _get_package_dir
function _get_package_dir {
    local pkg_dir
    if is_ubuntu; then
        pkg_dir=$FILES/debs
    elif is_fedora; then
        pkg_dir=$FILES/rpms
    elif is_suse; then
        pkg_dir=$FILES/rpms-suse
    else
        exit_distro_not_supported "list of packages"
    fi
    echo "$pkg_dir"
}

# Wrapper for ``apt-get`` to set cache and proxy environment variables
# Uses globals ``OFFLINE``, ``*_proxy``
# apt_get operation package [package ...]
function apt_get {
    local xtrace=$(set +o | grep xtrace)
    set +o xtrace

    [[ "$OFFLINE" = "True" || -z "$@" ]] && return
    local sudo="sudo"
    [[ "$(id -u)" = "0" ]] && sudo="env"

    $xtrace

    $sudo DEBIAN_FRONTEND=noninteractive \
        http_proxy=${http_proxy:-} https_proxy=${https_proxy:-} \
        no_proxy=${no_proxy:-} \
        apt-get --option "Dpkg::Options::=--force-confold" --assume-yes "$@"
}

# get_packages() collects a list of package names of any type from the
# prerequisite files in ``files/{debs|rpms}``.  The list is intended
# to be passed to a package installer such as apt or yum.
#
# Only packages required for the services in 1st argument will be
# included.  Two bits of metadata are recognized in the prerequisite files:
#
# - ``# NOPRIME`` defers installation to be performed later in `stack.sh`
# - ``# dist:DISTRO`` or ``dist:DISTRO1,DISTRO2`` limits the selection
#   of the package to the distros listed.  The distro names are case insensitive.
function get_packages {
    local xtrace=$(set +o | grep xtrace)
    set +o xtrace
    local services=$@
    local package_dir=$(_get_package_dir)
    local file_to_parse=""
    local service=""

    INSTALL_TESTONLY_PACKAGES=$(trueorfalse False INSTALL_TESTONLY_PACKAGES)

    if [[ -z "$package_dir" ]]; then
        echo "No package directory supplied"
        return 1
    fi
    if [[ -z "$DISTRO" ]]; then
        GetDistro
    fi
    for service in ${services//,/ }; do
        # Allow individual services to specify dependencies
        if [[ -e ${package_dir}/${service} ]]; then
            file_to_parse="${file_to_parse} $service"
        fi
        # NOTE(sdague) n-api needs glance for now because that's where
        # glance client is
        if [[ $service == n-api ]]; then
            if [[ ! $file_to_parse =~ nova ]]; then
                file_to_parse="${file_to_parse} nova"
            fi
            if [[ ! $file_to_parse =~ glance ]]; then
                file_to_parse="${file_to_parse} glance"
            fi
        elif [[ $service == c-* ]]; then
            if [[ ! $file_to_parse =~ cinder ]]; then
                file_to_parse="${file_to_parse} cinder"
            fi
        elif [[ $service == ceilometer-* ]]; then
            if [[ ! $file_to_parse =~ ceilometer ]]; then
                file_to_parse="${file_to_parse} ceilometer"
            fi
        elif [[ $service == s-* ]]; then
            if [[ ! $file_to_parse =~ swift ]]; then
                file_to_parse="${file_to_parse} swift"
            fi
        elif [[ $service == n-* ]]; then
            if [[ ! $file_to_parse =~ nova ]]; then
                file_to_parse="${file_to_parse} nova"
            fi
        elif [[ $service == g-* ]]; then
            if [[ ! $file_to_parse =~ glance ]]; then
                file_to_parse="${file_to_parse} glance"
            fi
        elif [[ $service == key* ]]; then
            if [[ ! $file_to_parse =~ keystone ]]; then
                file_to_parse="${file_to_parse} keystone"
            fi
        elif [[ $service == q-* ]]; then
            if [[ ! $file_to_parse =~ neutron ]]; then
                file_to_parse="${file_to_parse} neutron"
            fi
        elif [[ $service == ir-* ]]; then
            if [[ ! $file_to_parse =~ ironic ]]; then
                file_to_parse="${file_to_parse} ironic"
            fi
        fi
    done

    for file in ${file_to_parse}; do
        local fname=${package_dir}/${file}
        local OIFS line package distros distro
        [[ -e $fname ]] || continue

        OIFS=$IFS
        IFS=$'\n'
        for line in $(<${fname}); do
            if [[ $line =~ "NOPRIME" ]]; then
                continue
            fi

            # Assume we want this package
            package=${line%#*}
            inst_pkg=1

            # Look for # dist:xxx in comment
            if [[ $line =~ (.*)#.*dist:([^ ]*) ]]; then
                # We are using BASH regexp matching feature.
                package=${BASH_REMATCH[1]}
                distros=${BASH_REMATCH[2]}
                # In bash ${VAR,,} will lowecase VAR
                # Look for a match in the distro list
                if [[ ! ${distros,,} =~ ${DISTRO,,} ]]; then
                    # If no match then skip this package
                    inst_pkg=0
                fi
            fi

            # Look for # testonly in comment
            if [[ $line =~ (.*)#.*testonly.* ]]; then
                package=${BASH_REMATCH[1]}
                # Are we installing test packages? (test for the default value)
                if [[ $INSTALL_TESTONLY_PACKAGES = "False" ]]; then
                    # If not installing test packages the skip this package
                    inst_pkg=0
                fi
            fi

            if [[ $inst_pkg = 1 ]]; then
                echo $package
            fi
        done
        IFS=$OIFS
    done
    $xtrace
}

# Distro-agnostic package installer
# Uses globals ``NO_UPDATE_REPOS``, ``REPOS_UPDATED``, ``RETRY_UPDATE``
# install_package package [package ...]
function update_package_repo {
    NO_UPDATE_REPOS=${NO_UPDATE_REPOS:-False}
    REPOS_UPDATED=${REPOS_UPDATED:-False}
    RETRY_UPDATE=${RETRY_UPDATE:-False}

    if [[ "$NO_UPDATE_REPOS" = "True" ]]; then
        return 0
    fi

    if is_ubuntu; then
        local xtrace=$(set +o | grep xtrace)
        set +o xtrace
        if [[ "$REPOS_UPDATED" != "True" || "$RETRY_UPDATE" = "True" ]]; then
            # if there are transient errors pulling the updates, that's fine.
            # It may be secondary repositories that we don't really care about.
            apt_get update  || /bin/true
            REPOS_UPDATED=True
        fi
        $xtrace
    fi
}

function real_install_package {
    if is_ubuntu; then
        apt_get install "$@"
    elif is_fedora; then
        yum_install "$@"
    elif is_suse; then
        zypper_install "$@"
    else
        exit_distro_not_supported "installing packages"
    fi
}

# Distro-agnostic package installer
# install_package package [package ...]
function install_package {
    update_package_repo
    real_install_package $@ || RETRY_UPDATE=True update_package_repo && real_install_package $@
}

# Distro-agnostic function to tell if a package is installed
# is_package_installed package [package ...]
function is_package_installed {
    if [[ -z "$@" ]]; then
        return 1
    fi

    if [[ -z "$os_PACKAGE" ]]; then
        GetOSVersion
    fi

    if [[ "$os_PACKAGE" = "deb" ]]; then
        dpkg -s "$@" > /dev/null 2> /dev/null
    elif [[ "$os_PACKAGE" = "rpm" ]]; then
        rpm --quiet -q "$@"
    else
        exit_distro_not_supported "finding if a package is installed"
    fi
}

# Distro-agnostic package uninstaller
# uninstall_package package [package ...]
function uninstall_package {
    if is_ubuntu; then
        apt_get purge "$@"
    elif is_fedora; then
        sudo $YUM remove -y "$@" ||:
    elif is_suse; then
        sudo zypper rm "$@"
    else
        exit_distro_not_supported "uninstalling packages"
    fi
}

# Wrapper for ``yum`` to set proxy environment variables
# Uses globals ``OFFLINE``, ``*_proxy``, ``YUM``
# yum_install package [package ...]
function yum_install {
    [[ "$OFFLINE" = "True" ]] && return
    local sudo="sudo"
    [[ "$(id -u)" = "0" ]] && sudo="env"

    # The manual check for missing packages is because yum -y assumes
    # missing packages are OK.  See
    # https://bugzilla.redhat.com/show_bug.cgi?id=965567
    $sudo http_proxy=$http_proxy https_proxy=$https_proxy \
        no_proxy=$no_proxy \
        $YUM install -y "$@" 2>&1 | \
        awk '
            BEGIN { fail=0 }
            /No package/ { fail=1 }
            { print }
            END { exit fail }' || \
                die $LINENO "Missing packages detected"

    # also ensure we catch a yum failure
    if [[ ${PIPESTATUS[0]} != 0 ]]; then
        die $LINENO "$YUM install failure"
    fi
}

# zypper wrapper to set arguments correctly
# Uses globals ``OFFLINE``, ``*_proxy``
# zypper_install package [package ...]
function zypper_install {
    [[ "$OFFLINE" = "True" ]] && return
    local sudo="sudo"
    [[ "$(id -u)" = "0" ]] && sudo="env"
    $sudo http_proxy=$http_proxy https_proxy=$https_proxy \
        zypper --non-interactive install --auto-agree-with-licenses "$@"
}


# Process Functions
# =================

# _run_process() is designed to be backgrounded by run_process() to simulate a
# fork.  It includes the dirty work of closing extra filehandles and preparing log
# files to produce the same logs as screen_it().  The log filename is derived
# from the service name and global-and-now-misnamed ``SCREEN_LOGDIR``
# Uses globals ``CURRENT_LOG_TIME``, ``SCREEN_LOGDIR``, ``SCREEN_NAME``, ``SERVICE_DIR``
# If an optional group is provided sg will be used to set the group of
# the command.
# _run_process service "command-line" [group]
function _run_process {
    local service=$1
    local command="$2"
    local group=$3

    # Undo logging redirections and close the extra descriptors
    exec 1>&3
    exec 2>&3
    exec 3>&-
    exec 6>&-

    if [[ -n ${SCREEN_LOGDIR} ]]; then
        exec 1>&${SCREEN_LOGDIR}/screen-${service}.log.${CURRENT_LOG_TIME} 2>&1
        ln -sf ${SCREEN_LOGDIR}/screen-${service}.log.${CURRENT_LOG_TIME} ${SCREEN_LOGDIR}/screen-${service}.log

        # TODO(dtroyer): Hack to get stdout from the Python interpreter for the logs.
        export PYTHONUNBUFFERED=1
    fi

    # Run under ``setsid`` to force the process to become a session and group leader.
    # The pid saved can be used with pkill -g to get the entire process group.
    if [[ -n "$group" ]]; then
        setsid sg $group "$command" & echo $! >$SERVICE_DIR/$SCREEN_NAME/$service.pid
    else
        setsid $command & echo $! >$SERVICE_DIR/$SCREEN_NAME/$service.pid
    fi

    # Just silently exit this process
    exit 0
}

# Helper to remove the ``*.failure`` files under ``$SERVICE_DIR/$SCREEN_NAME``.
# This is used for ``service_check`` when all the ``screen_it`` are called finished
# Uses globals ``SCREEN_NAME``, ``SERVICE_DIR``
# init_service_check
function init_service_check {
    SCREEN_NAME=${SCREEN_NAME:-stack}
    SERVICE_DIR=${SERVICE_DIR:-${DEST}/status}

    if [[ ! -d "$SERVICE_DIR/$SCREEN_NAME" ]]; then
        mkdir -p "$SERVICE_DIR/$SCREEN_NAME"
    fi

    rm -f "$SERVICE_DIR/$SCREEN_NAME"/*.failure
}

# Find out if a process exists by partial name.
# is_running name
function is_running {
    local name=$1
    ps auxw | grep -v grep | grep ${name} > /dev/null
    local exitcode=$?
    # some times I really hate bash reverse binary logic
    return $exitcode
}

# Run a single service under screen or directly
# If the command includes shell metachatacters (;<>*) it must be run using a shell
# If an optional group is provided sg will be used to run the
# command as that group.
# run_process service "command-line" [group]
function run_process {
    local service=$1
    local command="$2"
    local group=$3

    if is_service_enabled $service; then
        if [[ "$USE_SCREEN" = "True" ]]; then
            screen_process "$service" "$command" "$group"
        else
            # Spawn directly without screen
            _run_process "$service" "$command" "$group" &
        fi
    fi
}

# Helper to launch a process in a named screen
# Uses globals ``CURRENT_LOG_TIME``, ``SCREEN_NAME``, ``SCREEN_LOGDIR``,
# ``SERVICE_DIR``, ``USE_SCREEN``
# screen_process name "command-line" [group]
# Run a command in a shell in a screen window, if an optional group
# is provided, use sg to set the group of the command.
function screen_process {
    local name=$1
    local command="$2"
    local group=$3

    SCREEN_NAME=${SCREEN_NAME:-stack}
    SERVICE_DIR=${SERVICE_DIR:-${DEST}/status}
    USE_SCREEN=$(trueorfalse True USE_SCREEN)

    # Append the process to the screen rc file
    screen_rc "$name" "$command"

    screen -S $SCREEN_NAME -X screen -t $name

    if [[ -n ${SCREEN_LOGDIR} ]]; then
        screen -S $SCREEN_NAME -p $name -X logfile ${SCREEN_LOGDIR}/screen-${name}.log.${CURRENT_LOG_TIME}
        screen -S $SCREEN_NAME -p $name -X log on
        ln -sf ${SCREEN_LOGDIR}/screen-${name}.log.${CURRENT_LOG_TIME} ${SCREEN_LOGDIR}/screen-${name}.log
    fi

    # sleep to allow bash to be ready to be send the command - we are
    # creating a new window in screen and then sends characters, so if
    # bash isn't running by the time we send the command, nothing happens
    sleep 3

    NL=`echo -ne '\015'`
    # This fun command does the following:
    # - the passed server command is backgrounded
    # - the pid of the background process is saved in the usual place
    # - the server process is brought back to the foreground
    # - if the server process exits prematurely the fg command errors
    # and a message is written to stdout and the process failure file
    #
    # The pid saved can be used in stop_process() as a process group
    # id to kill off all child processes
    if [[ -n "$group" ]]; then
        command="sg $group '$command'"
    fi
    screen -S $SCREEN_NAME -p $name -X stuff "$command & echo \$! >$SERVICE_DIR/$SCREEN_NAME/${name}.pid; fg || echo \"$name failed to start\" | tee \"$SERVICE_DIR/$SCREEN_NAME/${name}.failure\"$NL"
}

# Screen rc file builder
# Uses globals ``SCREEN_NAME``, ``SCREENRC``
# screen_rc service "command-line"
function screen_rc {
    SCREEN_NAME=${SCREEN_NAME:-stack}
    SCREENRC=$TOP_DIR/$SCREEN_NAME-screenrc
    if [[ ! -e $SCREENRC ]]; then
        # Name the screen session
        echo "sessionname $SCREEN_NAME" > $SCREENRC
        # Set a reasonable statusbar
        echo "hardstatus alwayslastline '$SCREEN_HARDSTATUS'" >> $SCREENRC
        # Some distributions override PROMPT_COMMAND for the screen terminal type - turn that off
        echo "setenv PROMPT_COMMAND /bin/true" >> $SCREENRC
        echo "screen -t shell bash" >> $SCREENRC
    fi
    # If this service doesn't already exist in the screenrc file
    if ! grep $1 $SCREENRC 2>&1 > /dev/null; then
        NL=`echo -ne '\015'`
        echo "screen -t $1 bash" >> $SCREENRC
        echo "stuff \"$2$NL\"" >> $SCREENRC

        if [[ -n ${SCREEN_LOGDIR} ]]; then
            echo "logfile ${SCREEN_LOGDIR}/screen-${1}.log.${CURRENT_LOG_TIME}" >>$SCREENRC
            echo "log on" >>$SCREENRC
        fi
    fi
}

# Stop a service in screen
# If a PID is available use it, kill the whole process group via TERM
# If screen is being used kill the screen window; this will catch processes
# that did not leave a PID behind
# Uses globals ``SCREEN_NAME``, ``SERVICE_DIR``, ``USE_SCREEN``
# screen_stop_service service
function screen_stop_service {
    local service=$1

    SCREEN_NAME=${SCREEN_NAME:-stack}
    SERVICE_DIR=${SERVICE_DIR:-${DEST}/status}
    USE_SCREEN=$(trueorfalse True USE_SCREEN)

    if is_service_enabled $service; then
        # Clean up the screen window
        screen -S $SCREEN_NAME -p $service -X kill
    fi
}

# Stop a service process
# If a PID is available use it, kill the whole process group via TERM
# If screen is being used kill the screen window; this will catch processes
# that did not leave a PID behind
# Uses globals ``SERVICE_DIR``, ``USE_SCREEN``
# stop_process service
function stop_process {
    local service=$1

    SERVICE_DIR=${SERVICE_DIR:-${DEST}/status}
    USE_SCREEN=$(trueorfalse True USE_SCREEN)

    if is_service_enabled $service; then
        # Kill via pid if we have one available
        if [[ -r $SERVICE_DIR/$SCREEN_NAME/$service.pid ]]; then
            pkill -g $(cat $SERVICE_DIR/$SCREEN_NAME/$service.pid)
            rm $SERVICE_DIR/$SCREEN_NAME/$service.pid
        fi
        if [[ "$USE_SCREEN" = "True" ]]; then
            # Clean up the screen window
            screen_stop_service $service
        fi
    fi
}

# Helper to get the status of each running service
# Uses globals ``SCREEN_NAME``, ``SERVICE_DIR``
# service_check
function service_check {
    local service
    local failures
    SCREEN_NAME=${SCREEN_NAME:-stack}
    SERVICE_DIR=${SERVICE_DIR:-${DEST}/status}


    if [[ ! -d "$SERVICE_DIR/$SCREEN_NAME" ]]; then
        echo "No service status directory found"
        return
    fi

    # Check if there is any falure flag file under $SERVICE_DIR/$SCREEN_NAME
    # make this -o errexit safe
    failures=`ls "$SERVICE_DIR/$SCREEN_NAME"/*.failure 2>/dev/null || /bin/true`

    for service in $failures; do
        service=`basename $service`
        service=${service%.failure}
        echo "Error: Service $service is not running"
    done

    if [ -n "$failures" ]; then
        die $LINENO "More details about the above errors can be found with screen, with ./rejoin-stack.sh"
    fi
}

# Tail a log file in a screen if USE_SCREEN is true.
function tail_log {
    local name=$1
    local logfile=$2

    USE_SCREEN=$(trueorfalse True USE_SCREEN)
    if [[ "$USE_SCREEN" = "True" ]]; then
        screen_process "$name" "sudo tail -f $logfile"
    fi
}


# Deprecated Functions
# --------------------

# _old_run_process() is designed to be backgrounded by old_run_process() to simulate a
# fork.  It includes the dirty work of closing extra filehandles and preparing log
# files to produce the same logs as screen_it().  The log filename is derived
# from the service name and global-and-now-misnamed ``SCREEN_LOGDIR``
# Uses globals ``CURRENT_LOG_TIME``, ``SCREEN_LOGDIR``, ``SCREEN_NAME``, ``SERVICE_DIR``
# _old_run_process service "command-line"
function _old_run_process {
    local service=$1
    local command="$2"

    # Undo logging redirections and close the extra descriptors
    exec 1>&3
    exec 2>&3
    exec 3>&-
    exec 6>&-

    if [[ -n ${SCREEN_LOGDIR} ]]; then
        exec 1>&${SCREEN_LOGDIR}/screen-${1}.log.${CURRENT_LOG_TIME} 2>&1
        ln -sf ${SCREEN_LOGDIR}/screen-${1}.log.${CURRENT_LOG_TIME} ${SCREEN_LOGDIR}/screen-${1}.log

        # TODO(dtroyer): Hack to get stdout from the Python interpreter for the logs.
        export PYTHONUNBUFFERED=1
    fi

    exec /bin/bash -c "$command"
    die "$service exec failure: $command"
}

# old_run_process() launches a child process that closes all file descriptors and
# then exec's the passed in command.  This is meant to duplicate the semantics
# of screen_it() without screen.  PIDs are written to
# ``$SERVICE_DIR/$SCREEN_NAME/$service.pid`` by the spawned child process.
# old_run_process service "command-line"
function old_run_process {
    local service=$1
    local command="$2"

    # Spawn the child process
    _old_run_process "$service" "$command" &
    echo $!
}

# Compatibility for existing start_XXXX() functions
# Uses global ``USE_SCREEN``
# screen_it service "command-line"
function screen_it {
    if is_service_enabled $1; then
        # Append the service to the screen rc file
        screen_rc "$1" "$2"

        if [[ "$USE_SCREEN" = "True" ]]; then
            screen_process "$1" "$2"
        else
            # Spawn directly without screen
            old_run_process "$1" "$2" >$SERVICE_DIR/$SCREEN_NAME/$1.pid
        fi
    fi
}

# Compatibility for existing stop_XXXX() functions
# Stop a service in screen
# If a PID is available use it, kill the whole process group via TERM
# If screen is being used kill the screen window; this will catch processes
# that did not leave a PID behind
# screen_stop service
function screen_stop {
    # Clean up the screen window
    stop_process $1
}


# Python Functions
# ================

# Get the path to the pip command.
# get_pip_command
function get_pip_command {
    which pip || which pip-python

    if [ $? -ne 0 ]; then
        die $LINENO "Unable to find pip; cannot continue"
    fi
}

# Get the path to the direcotry where python executables are installed.
# get_python_exec_prefix
function get_python_exec_prefix {
    if is_fedora || is_suse; then
        echo "/usr/bin"
    else
        echo "/usr/local/bin"
    fi
}

# Wrapper for ``pip install`` to set cache and proxy environment variables
# Uses globals ``OFFLINE``, ``TRACK_DEPENDS``, ``*_proxy``
# pip_install package [package ...]
function pip_install {
    local xtrace=$(set +o | grep xtrace)
    set +o xtrace
    local offline=${OFFLINE:-False}
    if [[ "$offline" == "True" || -z "$@" ]]; then
        $xtrace
        return
    fi

    if [[ -z "$os_PACKAGE" ]]; then
        GetOSVersion
    fi
    if [[ $TRACK_DEPENDS = True && ! "$@" =~ virtualenv ]]; then
        # TRACK_DEPENDS=True installation creates a circular dependency when
        # we attempt to install virtualenv into a virualenv, so we must global
        # that installation.
        source $DEST/.venv/bin/activate
        local cmd_pip=$DEST/.venv/bin/pip
        local sudo_pip="env"
    else
        local cmd_pip=$(get_pip_command)
        local sudo_pip="sudo -H"
    fi

    local pip_version=$(python -c "import pip; \
                        print(pip.__version__.strip('.')[0])")
    if (( pip_version<6 )); then
        die $LINENO "Currently installed pip version ${pip_version} does not" \
            "meet minimum requirements (>=6)."
    fi

    $xtrace
    $sudo_pip \
        http_proxy=${http_proxy:-} \
        https_proxy=${https_proxy:-} \
        no_proxy=${no_proxy:-} \
        $cmd_pip install \
        $@

    INSTALL_TESTONLY_PACKAGES=$(trueorfalse False INSTALL_TESTONLY_PACKAGES)
    if [[ "$INSTALL_TESTONLY_PACKAGES" == "True" ]]; then
        local test_req="$@/test-requirements.txt"
        if [[ -e "$test_req" ]]; then
            $sudo_pip \
                http_proxy=${http_proxy:-} \
                https_proxy=${https_proxy:-} \
                no_proxy=${no_proxy:-} \
                $cmd_pip install \
                -r $test_req
        fi
    fi
}

# should we use this library from their git repo, or should we let it
# get pulled in via pip dependencies.
function use_library_from_git {
    local name=$1
    local enabled=1
    [[ ,${LIBS_FROM_GIT}, =~ ,${name}, ]] && enabled=0
    return $enabled
}

# setup a library by name. If we are trying to use the library from
# git, we'll do a git based install, otherwise we'll punt and the
# library should be installed by a requirements pull from another
# project.
function setup_lib {
    local name=$1
    local dir=${GITDIR[$name]}
    setup_install $dir
}

# setup a library by name in editiable mode. If we are trying to use
# the library from git, we'll do a git based install, otherwise we'll
# punt and the library should be installed by a requirements pull from
# another project.
#
# use this for non namespaced libraries
function setup_dev_lib {
    local name=$1
    local dir=${GITDIR[$name]}
    setup_develop $dir
}

# this should be used if you want to install globally, all libraries should
# use this, especially *oslo* ones
function setup_install {
    local project_dir=$1
    setup_package_with_req_sync $project_dir
}

# this should be used for projects which run services, like all services
function setup_develop {
    local project_dir=$1
    setup_package_with_req_sync $project_dir -e
}

# determine if a project as specified by directory is in
# projects.txt. This will not be an exact match because we throw away
# the namespacing when we clone, but it should be good enough in all
# practical ways.
function is_in_projects_txt {
    local project_dir=$1
    local project_name=$(basename $project_dir)
    return grep "/$project_name\$" $REQUIREMENTS_DIR/projects.txt >/dev/null
}

# ``pip install -e`` the package, which processes the dependencies
# using pip before running `setup.py develop`
#
# Updates the dependencies in project_dir from the
# openstack/requirements global list before installing anything.
#
# Uses globals ``TRACK_DEPENDS``, ``REQUIREMENTS_DIR``, ``UNDO_REQUIREMENTS``
# setup_develop directory
function setup_package_with_req_sync {
    local project_dir=$1
    local flags=$2

    # Don't update repo if local changes exist
    # Don't use buggy "git diff --quiet"
    # ``errexit`` requires us to trap the exit code when the repo is changed
    local update_requirements=$(cd $project_dir && git diff --exit-code >/dev/null || echo "changed")

    if [[ $update_requirements != "changed" ]]; then
        if [[ "$REQUIREMENTS_MODE" == "soft" ]]; then
            if is_in_projects_txt $project_dir; then
                (cd $REQUIREMENTS_DIR; \
                    python update.py $project_dir)
            else
                # soft update projects not found in requirements project.txt
                (cd $REQUIREMENTS_DIR; \
                    python update.py -s $project_dir)
            fi
        else
            (cd $REQUIREMENTS_DIR; \
                python update.py $project_dir)
        fi
    fi

    setup_package $project_dir $flags

    # We've just gone and possibly modified the user's source tree in an
    # automated way, which is considered bad form if it's a development
    # tree because we've screwed up their next git checkin. So undo it.
    #
    # However... there are some circumstances, like running in the gate
    # where we really really want the overridden version to stick. So provide
    # a variable that tells us whether or not we should UNDO the requirements
    # changes (this will be set to False in the OpenStack ci gate)
    if [ $UNDO_REQUIREMENTS = "True" ]; then
        if [[ $update_requirements != "changed" ]]; then
            (cd $project_dir && git reset --hard)
        fi
    fi
}

# ``pip install -e`` the package, which processes the dependencies
# using pip before running `setup.py develop`
# Uses globals ``STACK_USER``
# setup_develop_no_requirements_update directory
function setup_package {
    local project_dir=$1
    local flags=$2

    pip_install $flags $project_dir
    # ensure that further actions can do things like setup.py sdist
    if [[ "$flags" == "-e" ]]; then
        safe_chown -R $STACK_USER $1/*.egg-info
    fi
}

# Plugin Functions
# =================

DEVSTACK_PLUGINS=${DEVSTACK_PLUGINS:-""}

# enable_plugin <name> <url> [branch]
#
# ``name`` is an arbitrary name - (aka: glusterfs, nova-docker, zaqar)
# ``url`` is a git url
# ``branch`` is a gitref. If it's not set, defaults to master
function enable_plugin {
    local name=$1
    local url=$2
    local branch=${3:-master}
    DEVSTACK_PLUGINS+=",$name"
    GITREPO[$name]=$url
    GITDIR[$name]=$DEST/$name
    GITBRANCH[$name]=$branch
}

# fetch_plugins
#
# clones all plugins
function fetch_plugins {
    local plugins="${DEVSTACK_PLUGINS}"
    local plugin

    # short circuit if nothing to do
    if [[ -z $plugins ]]; then
        return
    fi

    echo "Fetching devstack plugins"
    for plugin in ${plugins//,/ }; do
        git_clone_by_name $plugin
    done
}

# load_plugin_settings
#
# Load settings from plugins in the order that they were registered
function load_plugin_settings {
    local plugins="${DEVSTACK_PLUGINS}"
    local plugin

    # short circuit if nothing to do
    if [[ -z $plugins ]]; then
        return
    fi

    echo "Loading plugin settings"
    for plugin in ${plugins//,/ }; do
        local dir=${GITDIR[$plugin]}
        # source any known settings
        if [[ -f $dir/devstack/settings ]]; then
            source $dir/devstack/settings
        fi
    done
}

# run_plugins
#
# Run the devstack/plugin.sh in all the plugin directories. These are
# run in registration order.
function run_plugins {
    local mode=$1
    local phase=$2

    local plugins="${DEVSTACK_PLUGINS}"
    local plugin
    for plugin in ${plugins//,/ }; do
        local dir=${GITDIR[$plugin]}
        if [[ -f $dir/devstack/plugin.sh ]]; then
            source $dir/devstack/plugin.sh $mode $phase
        fi
    done
}

function run_phase {
    local mode=$1
    local phase=$2
    if [[ -d $TOP_DIR/extras.d ]]; then
        for i in $TOP_DIR/extras.d/*.sh; do
            [[ -r $i ]] && source $i $mode $phase
        done
    fi
    # the source phase corresponds to settings loading in plugins
    if [[ "$mode" == "source" ]]; then
        load_plugin_settings
    else
        run_plugins $mode $phase
    fi
}


# Service Functions
# =================

# remove extra commas from the input string (i.e. ``ENABLED_SERVICES``)
# _cleanup_service_list service-list
function _cleanup_service_list {
    echo "$1" | sed -e '
        s/,,/,/g;
        s/^,//;
        s/,$//
    '
}

# disable_all_services() removes all current services
# from ``ENABLED_SERVICES`` to reset the configuration
# before a minimal installation
# Uses global ``ENABLED_SERVICES``
# disable_all_services
function disable_all_services {
    ENABLED_SERVICES=""
}

# Remove all services starting with '-'.  For example, to install all default
# services except rabbit (rabbit) set in ``localrc``:
# ENABLED_SERVICES+=",-rabbit"
# Uses global ``ENABLED_SERVICES``
# disable_negated_services
function disable_negated_services {
    local tmpsvcs="${ENABLED_SERVICES}"
    local service
    for service in ${tmpsvcs//,/ }; do
        if [[ ${service} == -* ]]; then
            tmpsvcs=$(echo ${tmpsvcs}|sed -r "s/(,)?(-)?${service#-}(,)?/,/g")
        fi
    done
    ENABLED_SERVICES=$(_cleanup_service_list "$tmpsvcs")
}

# disable_service() removes the services passed as argument to the
# ``ENABLED_SERVICES`` list, if they are present.
#
# For example:
#   disable_service rabbit
#
# This function does not know about the special cases
# for nova, glance, and neutron built into is_service_enabled().
# Uses global ``ENABLED_SERVICES``
# disable_service service [service ...]
function disable_service {
    local tmpsvcs=",${ENABLED_SERVICES},"
    local service
    for service in $@; do
        if is_service_enabled $service; then
            tmpsvcs=${tmpsvcs//,$service,/,}
        fi
    done
    ENABLED_SERVICES=$(_cleanup_service_list "$tmpsvcs")
}

# enable_service() adds the services passed as argument to the
# ``ENABLED_SERVICES`` list, if they are not already present.
#
# For example:
#   enable_service qpid
#
# This function does not know about the special cases
# for nova, glance, and neutron built into is_service_enabled().
# Uses global ``ENABLED_SERVICES``
# enable_service service [service ...]
function enable_service {
    local tmpsvcs="${ENABLED_SERVICES}"
    local service
    for service in $@; do
        if ! is_service_enabled $service; then
            tmpsvcs+=",$service"
        fi
    done
    ENABLED_SERVICES=$(_cleanup_service_list "$tmpsvcs")
    disable_negated_services
}

# is_service_enabled() checks if the service(s) specified as arguments are
# enabled by the user in ``ENABLED_SERVICES``.
#
# Multiple services specified as arguments are ``OR``'ed together; the test
# is a short-circuit boolean, i.e it returns on the first match.
#
# There are special cases for some 'catch-all' services::
#   **nova** returns true if any service enabled start with **n-**
#   **cinder** returns true if any service enabled start with **c-**
#   **ceilometer** returns true if any service enabled start with **ceilometer**
#   **glance** returns true if any service enabled start with **g-**
#   **neutron** returns true if any service enabled start with **q-**
#   **swift** returns true if any service enabled start with **s-**
#   **trove** returns true if any service enabled start with **tr-**
#   For backward compatibility if we have **swift** in ENABLED_SERVICES all the
#   **s-** services will be enabled. This will be deprecated in the future.
#
# Cells within nova is enabled if **n-cell** is in ``ENABLED_SERVICES``.
# We also need to make sure to treat **n-cell-region** and **n-cell-child**
# as enabled in this case.
#
# Uses global ``ENABLED_SERVICES``
# is_service_enabled service [service ...]
function is_service_enabled {
    local xtrace=$(set +o | grep xtrace)
    set +o xtrace
    local enabled=1
    local services=$@
    local service
    for service in ${services}; do
        [[ ,${ENABLED_SERVICES}, =~ ,${service}, ]] && enabled=0

        # Look for top-level 'enabled' function for this service
        if type is_${service}_enabled >/dev/null 2>&1; then
            # A function exists for this service, use it
            is_${service}_enabled
            enabled=$?
        fi

        # TODO(dtroyer): Remove these legacy special-cases after the is_XXX_enabled()
        #                are implemented

        [[ ${service} == n-cell-* && ${ENABLED_SERVICES} =~ "n-cell" ]] && enabled=0
        [[ ${service} == n-cpu-* && ${ENABLED_SERVICES} =~ "n-cpu" ]] && enabled=0
        [[ ${service} == "nova" && ${ENABLED_SERVICES} =~ "n-" ]] && enabled=0
        [[ ${service} == "cinder" && ${ENABLED_SERVICES} =~ "c-" ]] && enabled=0
        [[ ${service} == "ceilometer" && ${ENABLED_SERVICES} =~ "ceilometer-" ]] && enabled=0
        [[ ${service} == "glance" && ${ENABLED_SERVICES} =~ "g-" ]] && enabled=0
        [[ ${service} == "ironic" && ${ENABLED_SERVICES} =~ "ir-" ]] && enabled=0
        [[ ${service} == "neutron" && ${ENABLED_SERVICES} =~ "q-" ]] && enabled=0
        [[ ${service} == "trove" && ${ENABLED_SERVICES} =~ "tr-" ]] && enabled=0
        [[ ${service} == "swift" && ${ENABLED_SERVICES} =~ "s-" ]] && enabled=0
        [[ ${service} == s-* && ${ENABLED_SERVICES} =~ "swift" ]] && enabled=0
        [[ ${service} == key-* && ${ENABLED_SERVICES} =~ "key" ]] && enabled=0
    done
    $xtrace
    return $enabled
}

# Toggle enable/disable_service for services that must run exclusive of each other
#  $1 The name of a variable containing a space-separated list of services
#  $2 The name of a variable in which to store the enabled service's name
#  $3 The name of the service to enable
function use_exclusive_service {
    local options=${!1}
    local selection=$3
    local out=$2
    [ -z $selection ] || [[ ! "$options" =~ "$selection" ]] && return 1
    local opt
    for opt in $options;do
        [[ "$opt" = "$selection" ]] && enable_service $opt || disable_service $opt
    done
    eval "$out=$selection"
    return 0
}


# System Functions
# ================

# Only run the command if the target file (the last arg) is not on an
# NFS filesystem.
function _safe_permission_operation {
    local xtrace=$(set +o | grep xtrace)
    set +o xtrace
    local args=( $@ )
    local last
    local sudo_cmd
    local dir_to_check

    let last="${#args[*]} - 1"

    local dir_to_check=${args[$last]}
    if [ ! -d "$dir_to_check" ]; then
        dir_to_check=`dirname "$dir_to_check"`
    fi

    if is_nfs_directory "$dir_to_check" ; then
        $xtrace
        return 0
    fi

    if [[ $TRACK_DEPENDS = True ]]; then
        sudo_cmd="env"
    else
        sudo_cmd="sudo"
    fi

    $xtrace
    $sudo_cmd $@
}

# Exit 0 if address is in network or 1 if address is not in network
# ip-range is in CIDR notation: 1.2.3.4/20
# address_in_net ip-address ip-range
function address_in_net {
    local ip=$1
    local range=$2
    local masklen=${range#*/}
    local network=$(maskip ${range%/*} $(cidr2netmask $masklen))
    local subnet=$(maskip $ip $(cidr2netmask $masklen))
    [[ $network == $subnet ]]
}

# Add a user to a group.
# add_user_to_group user group
function add_user_to_group {
    local user=$1
    local group=$2

    if [[ -z "$os_VENDOR" ]]; then
        GetOSVersion
    fi

    # SLE11 and openSUSE 12.2 don't have the usual usermod
    if ! is_suse || [[ "$os_VENDOR" = "openSUSE" && "$os_RELEASE" != "12.2" ]]; then
        sudo usermod -a -G "$group" "$user"
    else
        sudo usermod -A "$group" "$user"
    fi
}

# Convert CIDR notation to a IPv4 netmask
# cidr2netmask cidr-bits
function cidr2netmask {
    local maskpat="255 255 255 255"
    local maskdgt="254 252 248 240 224 192 128"
    set -- ${maskpat:0:$(( ($1 / 8) * 4 ))}${maskdgt:$(( (7 - ($1 % 8)) * 4 )):3}
    echo ${1-0}.${2-0}.${3-0}.${4-0}
}

# Gracefully cp only if source file/dir exists
# cp_it source destination
function cp_it {
    if [ -e $1 ] || [ -d $1 ]; then
        cp -pRL $1 $2
    fi
}

# HTTP and HTTPS proxy servers are supported via the usual environment variables [1]
# ``http_proxy``, ``https_proxy`` and ``no_proxy``. They can be set in
# ``localrc`` or on the command line if necessary::
#
# [1] http://www.w3.org/Daemon/User/Proxies/ProxyClients.html
#
#     http_proxy=http://proxy.example.com:3128/ no_proxy=repo.example.net ./stack.sh

function export_proxy_variables {
    if isset http_proxy ; then
        export http_proxy=$http_proxy
    fi
    if isset https_proxy ; then
        export https_proxy=$https_proxy
    fi
    if isset no_proxy ; then
        export no_proxy=$no_proxy
    fi
}

# Returns true if the directory is on a filesystem mounted via NFS.
function is_nfs_directory {
    local mount_type=`stat -f -L -c %T $1`
    test "$mount_type" == "nfs"
}

# Return the network portion of the given IP address using netmask
# netmask is in the traditional dotted-quad format
# maskip ip-address netmask
function maskip {
    local ip=$1
    local mask=$2
    local l="${ip%.*}"; local r="${ip#*.}"; local n="${mask%.*}"; local m="${mask#*.}"
    local subnet=$((${ip%%.*}&${mask%%.*})).$((${r%%.*}&${m%%.*})).$((${l##*.}&${n##*.})).$((${ip##*.}&${mask##*.}))
    echo $subnet
}

# Service wrapper to restart services
# restart_service service-name
function restart_service {
    if is_ubuntu; then
        sudo /usr/sbin/service $1 restart
    else
        sudo /sbin/service $1 restart
    fi
}

# Only change permissions of a file or directory if it is not on an
# NFS filesystem.
function safe_chmod {
    _safe_permission_operation chmod $@
}

# Only change ownership of a file or directory if it is not on an NFS
# filesystem.
function safe_chown {
    _safe_permission_operation chown $@
}

# Service wrapper to start services
# start_service service-name
function start_service {
    if is_ubuntu; then
        sudo /usr/sbin/service $1 start
    else
        sudo /sbin/service $1 start
    fi
}

# Service wrapper to stop services
# stop_service service-name
function stop_service {
    if is_ubuntu; then
        sudo /usr/sbin/service $1 stop
    else
        sudo /sbin/service $1 stop
    fi
}


# Restore xtrace
$XTRACE

# Local variables:
# mode: shell-script
# End:<|MERGE_RESOLUTION|>--- conflicted
+++ resolved
@@ -601,11 +601,7 @@
     local git_clone_flags=""
 
     RECLONE=$(trueorfalse False RECLONE)
-<<<<<<< HEAD
-    if [[ "${GIT_DEPTH}" -gt "0" ]]; then
-=======
     if [[ "${GIT_DEPTH}" -gt 0 ]]; then
->>>>>>> 222ff808
         git_clone_flags="$git_clone_flags --depth $GIT_DEPTH"
     fi
 
