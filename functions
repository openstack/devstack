# functions - Common functions used by DevStack components
#
# ENABLED_SERVICES is used by is_service_enabled()


# Save trace setting
XTRACE=$(set +o | grep xtrace)
set +o xtrace


# apt-get wrapper to set arguments correctly
# apt_get operation package [package ...]
function apt_get() {
    [[ "$OFFLINE" = "True" || -z "$@" ]] && return
    local sudo="sudo"
    [[ "$(id -u)" = "0" ]] && sudo="env"
    $sudo DEBIAN_FRONTEND=noninteractive \
        http_proxy=$http_proxy https_proxy=$https_proxy \
        apt-get --option "Dpkg::Options::=--force-confold" --assume-yes "$@"
}


# Gracefully cp only if source file/dir exists
# cp_it source destination
function cp_it {
    if [ -e $1 ] || [ -d $1 ]; then
        cp -pRL $1 $2
    fi
}


# Prints "message" and exits
# die "message"
function die() {
    local exitcode=$?
    set +o xtrace
    echo $@
    exit $exitcode
}


# Checks an environment variable is not set or has length 0 OR if the
# exit code is non-zero and prints "message" and exits
# NOTE: env-var is the variable name without a '$'
# die_if_not_set env-var "message"
function die_if_not_set() {
    (
        local exitcode=$?
        set +o xtrace
        local evar=$1; shift
        if ! is_set $evar || [ $exitcode != 0 ]; then
            set +o xtrace
            echo $@
            exit -1
        fi
    )
}


# Grab a numbered field from python prettytable output
# Fields are numbered starting with 1
# Reverse syntax is supported: -1 is the last field, -2 is second to last, etc.
# get_field field-number
function get_field() {
    while read data; do
        if [ "$1" -lt 0 ]; then
            field="(\$(NF$1))"
        else
            field="\$$(($1 + 1))"
        fi
        echo "$data" | awk -F'[ \t]*\\|[ \t]*' "{print $field}"
    done
}


# Determine OS Vendor, Release and Update
# Tested with OS/X, Ubuntu, RedHat, CentOS, Fedora
# Returns results in global variables:
# os_VENDOR - vendor name
# os_RELEASE - release
# os_UPDATE - update
# os_PACKAGE - package type
# os_CODENAME - vendor's codename for release
# GetOSVersion
GetOSVersion() {
    # Figure out which vendor we are
    if [[ -n "`which sw_vers 2>/dev/null`" ]]; then
        # OS/X
        os_VENDOR=`sw_vers -productName`
        os_RELEASE=`sw_vers -productVersion`
        os_UPDATE=${os_RELEASE##*.}
        os_RELEASE=${os_RELEASE%.*}
        os_PACKAGE=""
        if [[ "$os_RELEASE" =~ "10.7" ]]; then
            os_CODENAME="lion"
        elif [[ "$os_RELEASE" =~ "10.6" ]]; then
            os_CODENAME="snow leopard"
        elif [[ "$os_RELEASE" =~ "10.5" ]]; then
            os_CODENAME="leopard"
        elif [[ "$os_RELEASE" =~ "10.4" ]]; then
            os_CODENAME="tiger"
        elif [[ "$os_RELEASE" =~ "10.3" ]]; then
            os_CODENAME="panther"
        else
            os_CODENAME=""
        fi
    elif [[ -x $(which lsb_release 2>/dev/null) ]]; then
        os_VENDOR=$(lsb_release -i -s)
        os_RELEASE=$(lsb_release -r -s)
        os_UPDATE=""
        if [[ "Debian,Ubuntu" =~ $os_VENDOR ]]; then
            os_PACKAGE="deb"
        else
            os_PACKAGE="rpm"
        fi
        os_CODENAME=$(lsb_release -c -s)
    elif [[ -r /etc/redhat-release ]]; then
        # Red Hat Enterprise Linux Server release 5.5 (Tikanga)
        # CentOS release 5.5 (Final)
        # CentOS Linux release 6.0 (Final)
        # Fedora release 16 (Verne)
        os_CODENAME=""
        for r in "Red Hat" CentOS Fedora; do
            os_VENDOR=$r
            if [[ -n "`grep \"$r\" /etc/redhat-release`" ]]; then
                ver=`sed -e 's/^.* \(.*\) (\(.*\)).*$/\1\|\2/' /etc/redhat-release`
                os_CODENAME=${ver#*|}
                os_RELEASE=${ver%|*}
                os_UPDATE=${os_RELEASE##*.}
                os_RELEASE=${os_RELEASE%.*}
                break
            fi
            os_VENDOR=""
        done
        os_PACKAGE="rpm"
    fi
    export os_VENDOR os_RELEASE os_UPDATE os_PACKAGE os_CODENAME
}


# git clone only if directory doesn't exist already.  Since ``DEST`` might not
# be owned by the installation user, we create the directory and change the
# ownership to the proper user.
# Set global RECLONE=yes to simulate a clone when dest-dir exists
# git_clone remote dest-dir branch
function git_clone {
    [[ "$OFFLINE" = "True" ]] && return

    GIT_REMOTE=$1
    GIT_DEST=$2
    GIT_BRANCH=$3

    if echo $GIT_BRANCH | egrep -q "^refs"; then
        # If our branch name is a gerrit style refs/changes/...
        if [[ ! -d $GIT_DEST ]]; then
            git clone $GIT_REMOTE $GIT_DEST
        fi
        cd $GIT_DEST
        git fetch $GIT_REMOTE $GIT_BRANCH && git checkout FETCH_HEAD
    else
        # do a full clone only if the directory doesn't exist
        if [[ ! -d $GIT_DEST ]]; then
            git clone $GIT_REMOTE $GIT_DEST
            cd $GIT_DEST
            # This checkout syntax works for both branches and tags
            git checkout $GIT_BRANCH
        elif [[ "$RECLONE" == "yes" ]]; then
            # if it does exist then simulate what clone does if asked to RECLONE
            cd $GIT_DEST
            # set the url to pull from and fetch
            git remote set-url origin $GIT_REMOTE
            git fetch origin
            # remove the existing ignored files (like pyc) as they cause breakage
            # (due to the py files having older timestamps than our pyc, so python
            # thinks the pyc files are correct using them)
            find $GIT_DEST -name '*.pyc' -delete
            git checkout -f origin/$GIT_BRANCH
            # a local branch might not exist
            git branch -D $GIT_BRANCH || true
            git checkout -b $GIT_BRANCH
        fi
    fi
}


# Comment an option in an INI file
# optset config-file section option
function inicomment() {
    local file=$1
    local section=$2
    local option=$3
    sed -i -e "/^\[$section\]/,/^\[.*\]/ s|^\($option[ \t]*=.*$\)|#\1|" $file
}


# Get an option from an INI file
# optget config-file section option
function iniget() {
    local file=$1
    local section=$2
    local option=$3
    local line
    line=$(sed -ne "/^\[$section\]/,/^\[.*\]/ { /^$option[ \t]*=/ p; }" $file)
    echo ${line#*=}
}


# Set an option in an INI file
# This is NOT a complete option setter, it assumes that the section and
# option already exist in the INI file.  If the section does not exist,
# nothing happens.
# optset config-file section option value
function iniset() {
    local file=$1
    local section=$2
    local option=$3
    local value=$4
    sed -i -e "/^\[$section\]/,/^\[.*\]/ s|^\($option[ \t]*=[ \t]*\).*$|\1$value|" $file
}


# is_service_enabled() checks if the service(s) specified as arguments are
# enabled by the user in **ENABLED_SERVICES**.
#
# If there are multiple services specified as arguments the test performs a
# boolean OR or if any of the services specified on the command line
# return true.
#
# There is a special cases for some 'catch-all' services::
#   **nova** returns true if any service enabled start with **n-**
#   **glance** returns true if any service enabled start with **g-**
#   **quantum** returns true if any service enabled start with **q-**
function is_service_enabled() {
    services=$@
    for service in ${services}; do
        [[ ,${ENABLED_SERVICES}, =~ ,${service}, ]] && return 0
        [[ ${service} == "nova" && ${ENABLED_SERVICES} =~ "n-" ]] && return 0
        [[ ${service} == "glance" && ${ENABLED_SERVICES} =~ "g-" ]] && return 0
        [[ ${service} == "quantum" && ${ENABLED_SERVICES} =~ "q-" ]] && return 0
    done
    return 1
}


# Distro-agnostic package installer
# install_package package [package ...]
function install_package() {
    if [[ -z "$os_PACKAGE" ]]; then
        GetOSVersion
    fi
    if [[ "$os_PACKAGE" = "deb" ]]; then
        apt_get install "$@"
    else
        yum_install "$@"
    fi
}


# Test if the named environment variable is set and not zero length
# is_set env-var
function is_set() {
    local var=\$"$1"
    if eval "[ -z $var ]"; then
        return 1
    fi
    return 0
}


# pip install wrapper to set cache and proxy environment variables
# pip_install package [package ...]
function pip_install {
    [[ "$OFFLINE" = "True" || -z "$@" ]] && return
    if [[ -z "$os_PACKAGE" ]]; then
        GetOSVersion
    fi
    if [[ "$os_PACKAGE" = "deb" ]]; then
        CMD_PIP=/usr/bin/pip
    else
        CMD_PIP=/usr/bin/pip-python
    fi
    sudo PIP_DOWNLOAD_CACHE=/var/cache/pip \
        HTTP_PROXY=$http_proxy \
        HTTPS_PROXY=$https_proxy \
<<<<<<< HEAD
        pip-python install --upgrade $@
=======
        $CMD_PIP install --use-mirrors $@
}


# Service wrapper to restart services
# restart_service service-name
function restart_service() {
    sudo /usr/sbin/service $1 restart
}


# Service wrapper to start services
# start_service service-name
function start_service() {
    sudo /usr/sbin/service $1 start
}


# Service wrapper to stop services
# stop_service service-name
function stop_service() {
    sudo /usr/sbin/service $1 stop
>>>>>>> b24fca07
}


# Normalize config values to True or False
# VAR=`trueorfalse default-value test-value`
function trueorfalse() {
    local default=$1
    local testval=$2

    [[ -z "$testval" ]] && { echo "$default"; return; }
    [[ "0 no false False FALSE" =~ "$testval" ]] && { echo "False"; return; }
    [[ "1 yes true True TRUE" =~ "$testval" ]] && { echo "True"; return; }
    echo "$default"
}


# yum wrapper to set arguments correctly
# yum_install package [package ...]
function yum_install() {
    [[ "$OFFLINE" = "True" ]] && return
    local sudo="sudo"
    [[ "$(id -u)" = "0" ]] && sudo="env"
    $sudo http_proxy=$http_proxy https_proxy=$https_proxy \
        yum install -y "$@"
}


# Restore xtrace
$XTRACE<|MERGE_RESOLUTION|>--- conflicted
+++ resolved
@@ -282,9 +282,7 @@
     sudo PIP_DOWNLOAD_CACHE=/var/cache/pip \
         HTTP_PROXY=$http_proxy \
         HTTPS_PROXY=$https_proxy \
-<<<<<<< HEAD
-        pip-python install --upgrade $@
-=======
+#        pip-python install --upgrade $@
         $CMD_PIP install --use-mirrors $@
 }
 
@@ -307,7 +305,6 @@
 # stop_service service-name
 function stop_service() {
     sudo /usr/sbin/service $1 stop
->>>>>>> b24fca07
 }
 
 
