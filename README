Tool to quickly deploy openstack dev environments

# Todo

* Add python-novaclient cli support
* move keystone/glance/dash to mysql
* syslog
* check openstack-puppet recipes to see if anything else is missing
* allow rabbit connection to be specified via environment variables with sensible defaults
* Add volume support
* allow changing of git locations (specify different tag/branch or repos)
* change method of invoking stack.sh to ./stack.sh all _or_ ./stack.sh nova-compute,nova-network,nova-api,nova-volume
* Add quantum support

# Done

* sqlconn can be set via env
* move back to using sudo
* move nova to mysql
<<<<<<< HEAD
* create images via vmbuilder and upload images via glance
=======
* munin
* extract image upload to a seperate script that supports generating images via debootstrap (ubuntu-vm-builder?)
>>>>>>> 5e2fc41c

# Future

* idea: move from screen to tmux?
* idea: create a live-cd / vmware preview image using this?
* idea: use lxc to make the proto-image have everything?  so launching a new server is just turn on / updating / run?<|MERGE_RESOLUTION|>--- conflicted
+++ resolved
@@ -17,12 +17,8 @@
 * sqlconn can be set via env
 * move back to using sudo
 * move nova to mysql
-<<<<<<< HEAD
-* create images via vmbuilder and upload images via glance
-=======
 * munin
-* extract image upload to a seperate script that supports generating images via debootstrap (ubuntu-vm-builder?)
->>>>>>> 5e2fc41c
+* image upload with a script that supports generating images via debootstrap (ubuntu-vm-builder)
 
 # Future
 
